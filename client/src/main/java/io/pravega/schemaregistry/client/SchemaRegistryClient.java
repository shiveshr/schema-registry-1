--- conflicted
+++ resolved
@@ -39,7 +39,7 @@
      * Add group is idempotent. If the group by the same id already exists the api will return false. 
      * 
      * @param groupId Id for the group that uniquely identifies the group. 
-     * @param groupProperties groupProperties Group properties for the group. These include serialization format, validation rules, 
+     * @param groupProperties groupProperties Group properties for the group. These include serialization format, compatibility, 
      *                        and flag to declare whether multiple schemas representing distinct object types can be 
      *                        registered with the group. Type identify objects of same type. Schema compatibility checks 
      *                        are always performed for schemas that share same {@link SchemaInfo#type}.
@@ -75,7 +75,7 @@
      * Get group properties for the group identified by the group id. 
      * 
      * {@link GroupProperties#serializationFormat} which identifies the serialization format is used to describe the schema.
-     * {@link GroupProperties#compatibility} sets the schema validation policy that needs to be enforced for evolving schemas.
+     * {@link GroupProperties#compatibility} sets the schema compatibility policy that needs to be enforced for evolving schemas.
      * {@link GroupProperties#allowMultipleTypes} that specifies if multiple schemas are allowed to be registered in the group. 
      * Schemas are validated against existing schema versions that have the same {@link SchemaInfo#type}. 
      * {@link GroupProperties#properties} describes generic properties for a group.
@@ -88,27 +88,19 @@
     GroupProperties getGroupProperties(String groupId) throws ResourceNotFoundException, UnauthorizedException;
 
     /**
-     * Update group's schema validation policy. If previous rules are not supplied, then the update to the rules will be
+     * Update group's schema compatibility policy. If previous rules are not supplied, then the update to the rules will be
      * performed unconditionally. However, if previous rules are supplied, then the update will be performed if and only if
      * existing {@link GroupProperties#compatibility} match previous rules. 
      * 
      * @param groupId Id for the group. 
-<<<<<<< HEAD
-     * @param validationRules New Compatibility for the group.
-=======
      * @param compatibility New Compatibility for the group.
->>>>>>> fe865963
-     * @param previousRules Previous compatibility.
+     * @param previousCompatibility Previous compatibility.
      * @return true if the update was accepted by the service, false if it was rejected because of precondition failure.
      * Precondition failure can occur if previous rules were specified and they do not match the rules set on the group. 
      * @throws ResourceNotFoundException if group is not found.
      * @throws UnauthorizedException if the user is unauthorized.
      */
-<<<<<<< HEAD
-    boolean updateCompatibility(String groupId, Compatibility validationRules, @Nullable Compatibility previousRules)
-=======
-    boolean updateCompatibility(String groupId, Compatibility compatibility, @Nullable Compatibility previousRules)
->>>>>>> fe865963
+    boolean updateCompatibility(String groupId, Compatibility compatibility, @Nullable Compatibility previousCompatibility)
         throws ResourceNotFoundException, UnauthorizedException;
 
     /**
@@ -289,18 +281,18 @@
      * 
      * @param groupId Id for the group.
      * @param schemaType type of object identified by {@link SchemaInfo#type}. 
-     * @return Ordered list of schemas with versions and validation rules for all schemas in the group. 
+     * @return Ordered list of schemas with versions and compatibility for all schemas in the group. 
      * @throws ResourceNotFoundException if group is not found. 
      * @throws UnauthorizedException if the user is unauthorized.
      */
     List<SchemaWithVersion> getSchemaVersions(String groupId, @Nullable String schemaType) throws ResourceNotFoundException, UnauthorizedException;
     
     /**
-     * Checks whether given schema is valid by applying validation rules against previous schemas in the group  
+     * Checks whether given schema is valid by applying compatibility against previous schemas in the group  
      * subject to current {@link GroupProperties#compatibility} policy.
      * The invocation of this method will perform exactly the same validations as {@link SchemaRegistryClient#addSchema(String, SchemaInfo)}
      * but without registering the schema. This is primarily intended to be used during schema development phase to validate that 
-     * the changes to schema are in compliance with validation rules for the group.  
+     * the changes to schema are in compliance with compatibility for the group.  
      * 
      * @param groupId Id for the group. 
      * @param schemaInfo Schema to check for validity. 
@@ -351,7 +343,7 @@
      * are excluded. 
      *
      * @param groupId Id for the group.
-     * @return Ordered list of schemas with versions and validation rules for all schemas in the group. 
+     * @return Ordered list of schemas with versions and compatibility for all schemas in the group. 
      * @throws ResourceNotFoundException if group is not found. 
      * @throws UnauthorizedException if the user is unauthorized.
      */
