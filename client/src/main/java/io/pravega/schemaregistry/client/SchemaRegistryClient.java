/**
 * Copyright (c) Dell Inc., or its subsidiaries. All Rights Reserved.
 *
 * Licensed under the Apache License, Version 2.0 (the "License");
 * you may not use this file except in compliance with the License.
 * You may obtain a copy of the License at
 *
 *     http://www.apache.org/licenses/LICENSE-2.0
 */
package io.pravega.schemaregistry.client;

import com.google.common.annotations.Beta;
import io.pravega.schemaregistry.contract.data.Compatibility;
import io.pravega.schemaregistry.contract.data.EncodingId;
import io.pravega.schemaregistry.contract.data.EncodingInfo;
import io.pravega.schemaregistry.contract.data.GroupHistoryRecord;
import io.pravega.schemaregistry.contract.data.GroupProperties;
import io.pravega.schemaregistry.contract.data.SchemaInfo;
import io.pravega.schemaregistry.contract.data.SchemaWithVersion;
import io.pravega.schemaregistry.contract.data.VersionInfo;

import javax.annotation.Nullable;
import java.util.Iterator;
import java.util.List;
import java.util.Map;

import static io.pravega.schemaregistry.client.exceptions.RegistryExceptions.*;

/**
 * Defines a registry client for interacting with schema registry service. 
 * The implementation of this interface should provide atomicity and read-after-write-consistency guarantees for all the methods.
 */
@Beta
public interface SchemaRegistryClient {
    /**
     * Adds a new group. A group refers to the name under which the schemas are registered. A group is identified by a 
     * unique id and has an associated set of group metadata {@link GroupProperties} and a list of codec types and a 
     * versioned history of schemas that were registered under the group. 
     * Add group is idempotent. If the group by the same id already exists the api will return false. 
     * 
     * @param groupId Id for the group that uniquely identifies the group. 
<<<<<<< HEAD
     * @param groupProperties groupProperties Group properties for the group. These include serialization format, compatibility, 
=======
     * @param groupProperties groupProperties Group properties for the group. These include serialization format, compatibility policy, 
>>>>>>> 796b5334
     *                        and flag to declare whether multiple schemas representing distinct object types can be 
     *                        registered with the group. Type identify objects of same type. Schema compatibility checks 
     *                        are always performed for schemas that share same {@link SchemaInfo#type}.
     *                        Additionally, a user defined map of properties can be supplied.
     * @return True indicates if the group was added successfully, false if it exists. 
     * @throws BadArgumentException if the group properties is rejected by service.
     * @throws UnauthorizedException if the user is unauthorized.
     */
    boolean addGroup(String groupId, GroupProperties groupProperties) throws BadArgumentException, UnauthorizedException;
    
    /**
     * Removes a group identified by the groupId. This will remove all the codec types and schemas registered under the group.
     * Remove group is idempotent. 
     * 
     * @param groupId Id for the group that uniquely identifies the group. 
     * @throws UnauthorizedException if the user is unauthorized.
     */
    void removeGroup(String groupId) throws UnauthorizedException;

    /**
     * List all groups that the user is authorized on. This returns an iterator where each element is a pair of group 
     * name and group properties. 
     * This iterator can be used to iterate over each element until all elements are exhausted. 
     * The implementation should guarantee that all groups added before and till the iterator continues to return 
     * {@link Iterator#hasNext()} = true should be available for iteration. 
     * 
     * @return map of names of groups with corresponding group properties for all groups. 
     * @throws UnauthorizedException if the user is unauthorized.
     */
    Iterator<Map.Entry<String, GroupProperties>> listGroups() throws UnauthorizedException;
    
    /**
     * Get group properties for the group identified by the group id. 
     * 
     * {@link GroupProperties#serializationFormat} which identifies the serialization format is used to describe the schema.
     * {@link GroupProperties#compatibility} sets the schema compatibility policy that needs to be enforced for evolving schemas.
     * {@link GroupProperties#allowMultipleTypes} that specifies if multiple schemas are allowed to be registered in the group. 
     * Schemas are validated against existing schema versions that have the same {@link SchemaInfo#type}. 
     * {@link GroupProperties#properties} describes generic properties for a group.
     * 
     * @param groupId Id for the group.
     * @return Group properties which includes property like Serialization format and compatibility policy. 
     * @throws ResourceNotFoundException if group is not found.
     * @throws UnauthorizedException if the user is unauthorized.
     */
    GroupProperties getGroupProperties(String groupId) throws ResourceNotFoundException, UnauthorizedException;

    /**
<<<<<<< HEAD
     * Update group's schema compatibility policy. If previous rules are not supplied, then the update to the rules will be
     * performed unconditionally. However, if previous rules are supplied, then the update will be performed if and only if
     * existing {@link GroupProperties#compatibility} match previous rules. 
     * 
     * @param groupId Id for the group. 
     * @param compatibility New Compatibility for the group.
     * @param previousCompatibility Previous compatibility.
=======
     * Update group's schema validation policy. If previous compatibility policy are not supplied, then the update to the policy will be
     * performed unconditionally. However, if previous compatibility policy are supplied, then the update will be performed if and only if
     * existing {@link GroupProperties#compatibility} match previous compatibility policy. 
     * 
     * @param groupId Id for the group. 
     * @param compatibility New Compatibility for the group.
     * @param previous Previous compatibility.
>>>>>>> 796b5334
     * @return true if the update was accepted by the service, false if it was rejected because of precondition failure.
     * Precondition failure can occur if previous compatibility policy were specified and they do not match the policy set on the group. 
     * @throws ResourceNotFoundException if group is not found.
     * @throws UnauthorizedException if the user is unauthorized.
     */
<<<<<<< HEAD
    boolean updateCompatibility(String groupId, Compatibility compatibility, @Nullable Compatibility previousCompatibility)
=======
    boolean updateCompatibility(String groupId, Compatibility compatibility, @Nullable Compatibility previous)
>>>>>>> 796b5334
        throws ResourceNotFoundException, UnauthorizedException;

    /**
     * Gets list of latest schemas for each object types registered under the group. Objects are identified by {@link SchemaInfo#type}.
     * Schemas are retrieved atomically. So all schemas added before this call will be returned by this call. 
     *
     * @param groupId Id for the group. 
     * @return Unordered list of different objects within the group.    
     * @throws ResourceNotFoundException if group is not found.
     * @throws UnauthorizedException if the user is unauthorized.
     */
    List<SchemaWithVersion> getSchemas(String groupId) throws ResourceNotFoundException, UnauthorizedException;

    /**
     * Registers schema to the group. Schemas are validated against existing schemas in the group that share the same 
     * {@link SchemaInfo#type}.
     * If group is configured with {@link GroupProperties#allowMultipleTypes} then multiple schemas with distinct
     * type {@link SchemaInfo#type} could be registered. 
     * All schemas with same type are assigned monotonically increasing version numbers. 
     * Implementation of this method is expected to be idempotent. The behaviour of Add Schema API on the schema registry
     * service is idempotent. The service assigns and returns a new version info object to identify the given schema. 
     * If a schema was already registered, the existing version info is returned by the service.  
     * 
     * @param groupId Id for the group. 
     * @param schemaInfo Schema to add. 
     * @return versionInfo which uniquely identifies where the schema is added in the group. If schema is already registered,
     * then the existing version info is returned. 
     * @throws SchemaValidationFailedException if the schema is deemed invalid by applying compatibility which may 
     * include comparing schema with existing schemas for compatibility in the desired direction. 
     * @throws SerializationMismatchException if serialization format does not match the group's configured serialization format.
     * @throws MalformedSchemaException for known serialization formats, if the service is unable to parse the schema binary or 
     * for avro and protobuf if the {@link SchemaInfo#type} does not match the name of record/message in the binary.
     * @throws ResourceNotFoundException if group is not found.
     * @throws UnauthorizedException if the user is unauthorized.
     */
    VersionInfo addSchema(String groupId, SchemaInfo schemaInfo) throws SchemaValidationFailedException, SerializationMismatchException, 
            MalformedSchemaException, ResourceNotFoundException, UnauthorizedException;

    /**
     * Deletes the schema associated to the given version. Users should be very careful while using this API in production, 
     * esp if the schema has already been used to write the data. 
     * An implementation of the delete call is expected to be idempotent. The behaviour of delete schema API invocation 
     * with the schema registry service is idempotent. 
     * The service performs a soft delete of the schema. So getSchemaVersion with the version info will still return the schema.
     * However, the schema will not participate in any compatibility checks once deleted.
     * It will not be included in listing schema versions for the group using APIs like {@link SchemaRegistryClient#getSchemaVersions}
     * or {@link SchemaRegistryClient#getGroupHistory} or {@link SchemaRegistryClient#getSchemas} or 
     * {@link SchemaRegistryClient#getLatestSchemaVersion}
     * If add schema is called again using this deleted schema will result in a new version being assigned to it upon registration. 
     * 
     * @param groupId Id for the group. 
     * @param versionInfo Version which uniquely identifies schema within a group. 
     * @throws ResourceNotFoundException if group is not found. 
     * @throws UnauthorizedException if the user is unauthorized.
     */
    void deleteSchemaVersion(String groupId, VersionInfo versionInfo) throws ResourceNotFoundException, UnauthorizedException;

    /**
     * Deletes the schema associated to the given version. Users should be very careful while using this API in production, 
     * esp if the schema has already been used to write the data. 
     * An implementation of the delete call is expected to be idempotent. The behaviour of delete schema API invocation 
     * with the schema registry service is idempotent. 
     * The service performs a soft delete of the schema. So getSchemaVersion with the version info will still return the schema.
     * However, the schema will not participate in any compatibility checks once deleted.
     * It will not be included in listing schema versions for the group using APIs like {@link SchemaRegistryClient#getSchemaVersions}
     * or {@link SchemaRegistryClient#getGroupHistory} or {@link SchemaRegistryClient#getSchemas} or 
     * {@link SchemaRegistryClient#getLatestSchemaVersion}
     * If add schema is called again using this deleted schema will result in a new version being assigned to it upon registration. 
     * 
     * @param groupId Id for the group.
     * @param schemaType schemaType that identifies the type of object the schema represents. This should be same as the 
     *                   value specified in {@link SchemaInfo#type}. 
     * @param version Version number which uniquely identifies schema for the schemaType within a group. 
     * @throws ResourceNotFoundException if group is not found. 
     * @throws UnauthorizedException if the user is unauthorized.
     */
    void deleteSchemaVersion(String groupId, String schemaType, int version) throws ResourceNotFoundException, UnauthorizedException;

    /**
     * Gets schema corresponding to the version. 
     * 
     * @param groupId Id for the group. 
     * @param versionInfo Version which uniquely identifies schema within a group. 
     * @return Schema info corresponding to the version info.
     * @throws ResourceNotFoundException if group or version is not found. 
     * @throws UnauthorizedException if the user is unauthorized.
     */
    SchemaInfo getSchemaForVersion(String groupId, VersionInfo versionInfo) throws ResourceNotFoundException, UnauthorizedException;

    /**
     * Gets schema corresponding to the version. 
     * 
     * @param groupId Id for the group. 
     * @param schemaType schemaType as specified in the {@link SchemaInfo#type} while registering the schema. 
     * @param version Version which uniquely identifies schema of schemaType within a group. 
     * @return Schema info corresponding to the version info.
     * @throws ResourceNotFoundException if group or version is not found. 
     * @throws UnauthorizedException if the user is unauthorized.
     */
    SchemaInfo getSchemaForVersion(String groupId, String schemaType, int version) throws ResourceNotFoundException, UnauthorizedException;

    /**
     * Gets encoding info against the requested encoding Id. The purpose of encoding info is to uniquely identify the encoding
     * used on the data at rest. The encoding covers two parts - 
     * 1. Schema that defines the structure of the data and is used for serialization. A specific schema version registered with
     * registry service is uniquely identified by the corresponding VersionInfo object. 
     * 2. CodecType that is used to encode the serialized data. This would typically be some compression. The codecType 
     * and schema should both be registered with the service and service will generate a unique identifier for each such 
     * pair. 
     * Encoding Info uniquely identifies a combination of a versionInfo and codecType.
     * EncodingInfo also includes the {@link SchemaInfo} identified by the {@link VersionInfo}.
     * 
     * @param groupId Id for the group. 
     * @param encodingId Encoding id that uniquely identifies a schema within a group. 
     * @return Encoding info corresponding to the encoding id. 
     * @throws ResourceNotFoundException if group or encoding id is not found. 
     * @throws UnauthorizedException if the user is unauthorized.
     */
    EncodingInfo getEncodingInfo(String groupId, EncodingId encodingId) throws ResourceNotFoundException, UnauthorizedException;

    /**
     * Gets an encoding id that uniquely identifies a combination of Schema version and codec type. 
     * This encoding id is a 4 byte integer and it can be used to tag the data which is serialized and encoded using the
     * schema version and codecType identified by this encoding id. 
     * The implementation of this method is expected to be idempotent. The corresponding GetEncodingId API on schema registry
     * service is idempotent and will generate a new encoding id for each unique version and codecType pair only once. 
     * Subsequent requests to get the encoding id for the codecType and version will return the previously generated id. 
     * If the schema identified by the version is deleted using {@link SchemaRegistryClient#deleteSchemaVersion} api, 
     * then if the encoding id was already generated for the pair of schema version and codec, then it will be returned. 
     * However, if no encoding id for the versioninfo and codec pair was generated and the schema version was deleted, 
     * then any call to getEncodingId using the deleted versionInfo will throw ResourceNotFoundException. 
     * 
     * @param groupId Id for the group. 
     * @param versionInfo version of schema 
     * @param codecType codec type
     * @return Encoding id for the pair of version and codec type.
     * @throws CodecTypeNotRegisteredException if codectype is not registered with the group. Use {@link SchemaRegistryClient#addCodecType} 
     * @throws ResourceNotFoundException if group or version info is not found. 
     * @throws UnauthorizedException if the user is unauthorized.
     */
    EncodingId getEncodingId(String groupId, VersionInfo versionInfo, String codecType) 
            throws CodecTypeNotRegisteredException, ResourceNotFoundException, UnauthorizedException;

    /**
     * Gets latest schema and version for the group (or type, if specified). 
     * To get latest schema version for a specific type identified by {@link SchemaInfo#type}, provide the type. 
     * Otherwise if the group is configured to allow multiple schemas {@link GroupProperties#allowMultipleTypes}, then 
     * and type is not specified, then last schema added to the group across all types will be returned. 
     * 
     * @param groupId Id for the group. 
     * @param schemaType Type of object identified by {@link SchemaInfo#type}. 
     *                 
     * @return Schema with version for the last schema that was added to the group (or type).
     * @throws ResourceNotFoundException if group is not found. 
     * @throws UnauthorizedException if the user is unauthorized.
     */
    SchemaWithVersion getLatestSchemaVersion(String groupId, @Nullable String schemaType)
        throws ResourceNotFoundException, UnauthorizedException;

    /**
     * Gets version corresponding to the schema.  
     * For each schema type {@link SchemaInfo#type} and {@link SchemaInfo#serializationFormat} a versionInfo object uniquely 
     * identifies each distinct {@link SchemaInfo#schemaData}. 
     *
     * @param groupId Id for the group. 
     * @param schemaInfo SchemaInfo that describes format and structure. 
     * @return VersionInfo corresponding to schema. 
     * @throws ResourceNotFoundException if group is not found or if schema is not registered. 
     * @throws UnauthorizedException if the user is unauthorized.
     */
    VersionInfo getVersionForSchema(String groupId, SchemaInfo schemaInfo) throws ResourceNotFoundException, UnauthorizedException;

    /**
     * Gets all schemas with corresponding versions for the group (or type, if specified). 
     * For groups configured with {@link GroupProperties#allowMultipleTypes}, the type {@link SchemaInfo#type} should be 
     * supplied to view schemas specific to a type. if type is null, all schemas in the group are returned.  
     * The order in the list matches the order in which schemas were evolved within the group. 
     * 
     * @param groupId Id for the group.
     * @param schemaType type of object identified by {@link SchemaInfo#type}. 
<<<<<<< HEAD
     * @return Ordered list of schemas with versions and compatibility for all schemas in the group. 
=======
     * @return Ordered list of schemas with versions and compatibility policy for all schemas in the group. 
>>>>>>> 796b5334
     * @throws ResourceNotFoundException if group is not found. 
     * @throws UnauthorizedException if the user is unauthorized.
     */
    List<SchemaWithVersion> getSchemaVersions(String groupId, @Nullable String schemaType) throws ResourceNotFoundException, UnauthorizedException;
    
    /**
<<<<<<< HEAD
     * Checks whether given schema is valid by applying compatibility against previous schemas in the group  
     * subject to current {@link GroupProperties#compatibility} policy.
     * The invocation of this method will perform exactly the same validations as {@link SchemaRegistryClient#addSchema(String, SchemaInfo)}
     * but without registering the schema. This is primarily intended to be used during schema development phase to validate that 
     * the changes to schema are in compliance with compatibility for the group.  
=======
     * Checks whether given schema is valid by applying compatibility policy against previous schemas in the group  
     * subject to current {@link GroupProperties#compatibility} policy.
     * The invocation of this method will perform exactly the same validations as {@link SchemaRegistryClient#addSchema(String, SchemaInfo)}
     * but without registering the schema. This is primarily intended to be used during schema development phase to validate that 
     * the changes to schema are in compliance with compatibility policy for the group.  
>>>>>>> 796b5334
     * 
     * @param groupId Id for the group. 
     * @param schemaInfo Schema to check for validity. 
     * @return A schema is valid if it passes all the {@link GroupProperties#compatibility}. The rule supported 
     * are allow any, deny all or a combination of BackwardAndForward. If desired compatibility is satisfied by the schema then this method returns true, false otherwise. 
     * @throws ResourceNotFoundException if group is not found. 
     * @throws UnauthorizedException if the user is unauthorized.
     */
    boolean validateSchema(String groupId, SchemaInfo schemaInfo) throws ResourceNotFoundException, UnauthorizedException;

    /**
     * Checks whether given schema can be used to read by validating it for reads against one or more existing schemas in the group  
     * subject to current {@link GroupProperties#compatibility} policy.
     * 
     * @param groupId Id for the group. 
     * @param schemaInfo Schema to check to be used for reads. 
     * @return True if it can be used to read, false otherwise. 
     * @throws ResourceNotFoundException if group is not found. 
     * @throws UnauthorizedException if the user is unauthorized.
     */
    boolean canReadUsing(String groupId, SchemaInfo schemaInfo) throws ResourceNotFoundException, UnauthorizedException;

    /**
     * List of codec types used for encoding in the group. 
     * 
     * @param groupId Id for the group. 
     * @return List of codec types used for encoding in the group. 
     * @throws ResourceNotFoundException if group is not found. 
     * @throws UnauthorizedException if the user is unauthorized.
     */
    List<String> getCodecTypes(String groupId) throws ResourceNotFoundException, UnauthorizedException;

    /**
     * Add new codec type to be used in encoding in the group. 
     * 
     * @param groupId Id for the group. 
     * @param codecType codec type.
     * @throws ResourceNotFoundException if group is not found. 
     * @throws UnauthorizedException if the user is unauthorized.
     */
    void addCodecType(String groupId, String codecType) throws ResourceNotFoundException, UnauthorizedException;

    /**
     * Gets complete schema evolution history of the group with schemas, versions, compatibility policy and  
     * time when the schema was added to the group. 
     * The order in the list matches the order in which schemas were evolved within the group. 
     * This call is atomic and will get a consistent view at the time when the request is processed on the service. 
     * So all schemas that were added before this call are returned and all schemas that were deleted before this call
     * are excluded. 
     *
     * @param groupId Id for the group.
<<<<<<< HEAD
     * @return Ordered list of schemas with versions and compatibility for all schemas in the group. 
=======
     * @return Ordered list of schemas with versions and compatibility policy for all schemas in the group. 
>>>>>>> 796b5334
     * @throws ResourceNotFoundException if group is not found. 
     * @throws UnauthorizedException if the user is unauthorized.
     */
    List<GroupHistoryRecord> getGroupHistory(String groupId) throws ResourceNotFoundException, UnauthorizedException;

    /**
     * Finds all groups and corresponding version info for the groups where the supplied schema has been registered.
     * It is important to note that the same schema type could be part of multiple group, however in each group it 
     * may have gone through a separate evolution. Invocation of this method lists all groups where the specific schema 
     * (type, format and binary) is used along with versions that identifies this schema in those groups. 
     * The user defined {@link SchemaInfo#properties} is not used for comparison. 
     * 
     * @param schemaInfo Schema info to find references for. 
     * @return Map of group Id to versionInfo identifier for the schema in that group. 
     * @throws ResourceNotFoundException if schema is not found. 
     * @throws UnauthorizedException if the user is unauthorized.
     */
    Map<String, VersionInfo> getSchemaReferences(SchemaInfo schemaInfo) throws ResourceNotFoundException, UnauthorizedException;
}<|MERGE_RESOLUTION|>--- conflicted
+++ resolved
@@ -39,11 +39,7 @@
      * Add group is idempotent. If the group by the same id already exists the api will return false. 
      * 
      * @param groupId Id for the group that uniquely identifies the group. 
-<<<<<<< HEAD
-     * @param groupProperties groupProperties Group properties for the group. These include serialization format, compatibility, 
-=======
      * @param groupProperties groupProperties Group properties for the group. These include serialization format, compatibility policy, 
->>>>>>> 796b5334
      *                        and flag to declare whether multiple schemas representing distinct object types can be 
      *                        registered with the group. Type identify objects of same type. Schema compatibility checks 
      *                        are always performed for schemas that share same {@link SchemaInfo#type}.
@@ -92,33 +88,19 @@
     GroupProperties getGroupProperties(String groupId) throws ResourceNotFoundException, UnauthorizedException;
 
     /**
-<<<<<<< HEAD
-     * Update group's schema compatibility policy. If previous rules are not supplied, then the update to the rules will be
-     * performed unconditionally. However, if previous rules are supplied, then the update will be performed if and only if
-     * existing {@link GroupProperties#compatibility} match previous rules. 
-     * 
-     * @param groupId Id for the group. 
-     * @param compatibility New Compatibility for the group.
-     * @param previousCompatibility Previous compatibility.
-=======
-     * Update group's schema validation policy. If previous compatibility policy are not supplied, then the update to the policy will be
+     * Update group's schema compatibility policy. If previous compatibility policy are not supplied, then the update to the policy will be
      * performed unconditionally. However, if previous compatibility policy are supplied, then the update will be performed if and only if
      * existing {@link GroupProperties#compatibility} match previous compatibility policy. 
      * 
      * @param groupId Id for the group. 
      * @param compatibility New Compatibility for the group.
      * @param previous Previous compatibility.
->>>>>>> 796b5334
      * @return true if the update was accepted by the service, false if it was rejected because of precondition failure.
      * Precondition failure can occur if previous compatibility policy were specified and they do not match the policy set on the group. 
      * @throws ResourceNotFoundException if group is not found.
      * @throws UnauthorizedException if the user is unauthorized.
      */
-<<<<<<< HEAD
-    boolean updateCompatibility(String groupId, Compatibility compatibility, @Nullable Compatibility previousCompatibility)
-=======
     boolean updateCompatibility(String groupId, Compatibility compatibility, @Nullable Compatibility previous)
->>>>>>> 796b5334
         throws ResourceNotFoundException, UnauthorizedException;
 
     /**
@@ -299,30 +281,18 @@
      * 
      * @param groupId Id for the group.
      * @param schemaType type of object identified by {@link SchemaInfo#type}. 
-<<<<<<< HEAD
-     * @return Ordered list of schemas with versions and compatibility for all schemas in the group. 
-=======
      * @return Ordered list of schemas with versions and compatibility policy for all schemas in the group. 
->>>>>>> 796b5334
      * @throws ResourceNotFoundException if group is not found. 
      * @throws UnauthorizedException if the user is unauthorized.
      */
     List<SchemaWithVersion> getSchemaVersions(String groupId, @Nullable String schemaType) throws ResourceNotFoundException, UnauthorizedException;
     
     /**
-<<<<<<< HEAD
-     * Checks whether given schema is valid by applying compatibility against previous schemas in the group  
-     * subject to current {@link GroupProperties#compatibility} policy.
-     * The invocation of this method will perform exactly the same validations as {@link SchemaRegistryClient#addSchema(String, SchemaInfo)}
-     * but without registering the schema. This is primarily intended to be used during schema development phase to validate that 
-     * the changes to schema are in compliance with compatibility for the group.  
-=======
      * Checks whether given schema is valid by applying compatibility policy against previous schemas in the group  
      * subject to current {@link GroupProperties#compatibility} policy.
      * The invocation of this method will perform exactly the same validations as {@link SchemaRegistryClient#addSchema(String, SchemaInfo)}
      * but without registering the schema. This is primarily intended to be used during schema development phase to validate that 
      * the changes to schema are in compliance with compatibility policy for the group.  
->>>>>>> 796b5334
      * 
      * @param groupId Id for the group. 
      * @param schemaInfo Schema to check for validity. 
@@ -366,19 +336,14 @@
     void addCodecType(String groupId, String codecType) throws ResourceNotFoundException, UnauthorizedException;
 
     /**
-     * Gets complete schema evolution history of the group with schemas, versions, compatibility policy and  
-     * time when the schema was added to the group. 
+     * Gets complete schema evolution history of the group with schemas, versions, rules and time for the group. 
      * The order in the list matches the order in which schemas were evolved within the group. 
      * This call is atomic and will get a consistent view at the time when the request is processed on the service. 
      * So all schemas that were added before this call are returned and all schemas that were deleted before this call
      * are excluded. 
      *
      * @param groupId Id for the group.
-<<<<<<< HEAD
      * @return Ordered list of schemas with versions and compatibility for all schemas in the group. 
-=======
-     * @return Ordered list of schemas with versions and compatibility policy for all schemas in the group. 
->>>>>>> 796b5334
      * @throws ResourceNotFoundException if group is not found. 
      * @throws UnauthorizedException if the user is unauthorized.
      */
