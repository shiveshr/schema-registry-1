/**
 * Copyright (c) Dell Inc., or its subsidiaries. All Rights Reserved.
 *
 * Licensed under the Apache License, Version 2.0 (the "License");
 * you may not use this file except in compliance with the License.
 * You may obtain a copy of the License at
 *
 *     http://www.apache.org/licenses/LICENSE-2.0
 */
package io.pravega.schemaregistry.client;

import com.google.common.annotations.VisibleForTesting;
import io.pravega.common.Exceptions;
import io.pravega.common.util.Retry;
import io.pravega.schemaregistry.common.AuthHelper;
import io.pravega.schemaregistry.common.ContinuationTokenIterator;
import io.pravega.schemaregistry.contract.data.Compatibility;
import io.pravega.schemaregistry.contract.data.EncodingId;
import io.pravega.schemaregistry.contract.data.EncodingInfo;
import io.pravega.schemaregistry.contract.data.GroupHistoryRecord;
import io.pravega.schemaregistry.contract.data.GroupProperties;
import io.pravega.schemaregistry.contract.data.SchemaInfo;
import io.pravega.schemaregistry.contract.data.SchemaWithVersion;
import io.pravega.schemaregistry.contract.data.VersionInfo;
import io.pravega.schemaregistry.contract.generated.rest.model.CanRead;
import io.pravega.schemaregistry.contract.generated.rest.model.CodecTypesList;
import io.pravega.schemaregistry.contract.generated.rest.model.CreateGroupRequest;
import io.pravega.schemaregistry.contract.generated.rest.model.GetEncodingIdRequest;
import io.pravega.schemaregistry.contract.generated.rest.model.ListGroupsResponse;
import io.pravega.schemaregistry.contract.generated.rest.model.SchemaVersionsList;
import io.pravega.schemaregistry.contract.generated.rest.model.UpdateCompatibilityRequest;
import io.pravega.schemaregistry.contract.generated.rest.model.Valid;
import io.pravega.schemaregistry.contract.generated.rest.model.ValidateRequest;
import io.pravega.schemaregistry.contract.transform.ModelHelper;
import io.pravega.schemaregistry.contract.v1.ApiV1;
import org.glassfish.jersey.client.ClientConfig;
import org.glassfish.jersey.client.proxy.WebResourceFactory;

import javax.annotation.Nullable;
import javax.ws.rs.client.Client;
import javax.ws.rs.client.ClientBuilder;
import javax.ws.rs.client.ClientRequestFilter;
import javax.ws.rs.core.HttpHeaders;
import javax.ws.rs.core.Response;
import java.util.AbstractMap;
import java.util.Collection;
import java.util.Comparator;
import java.util.Iterator;
import java.util.LinkedList;
import java.util.List;
import java.util.Map;
import java.util.function.Function;
import java.util.function.Supplier;
import java.util.stream.Collectors;

import static io.pravega.schemaregistry.client.exceptions.RegistryExceptions.*;

public class SchemaRegistryClientImpl implements SchemaRegistryClient {
    private static final Retry.RetryAndThrowConditionally RETRY = Retry
            .withExpBackoff(100, 2, 10, 1000)
            .retryWhen(x -> Exceptions.unwrap(x) instanceof ConnectionException);
    private static final int GROUP_LIMIT = 100;

    private final ApiV1.GroupsApi groupProxy;
    private final ApiV1.SchemasApi schemaProxy;
    private final String namespace;

    SchemaRegistryClientImpl(SchemaRegistryClientConfig config) {
        Client client = ClientBuilder.newClient(new ClientConfig());
        if (config.isAuthEnabled()) {
            client.register((ClientRequestFilter) context -> {
                context.getHeaders().add(HttpHeaders.AUTHORIZATION, 
                        AuthHelper.getCredentials(config.getAuthMethod(), config.getAuthToken()));
            });
        }
        this.namespace = config.getNamespace();
        this.groupProxy = WebResourceFactory.newResource(ApiV1.GroupsApi.class, client.target(config.getSchemaRegistryUri()));
        this.schemaProxy = WebResourceFactory.newResource(ApiV1.SchemasApi.class, client.target(config.getSchemaRegistryUri()));
    }

    @VisibleForTesting
    SchemaRegistryClientImpl(ApiV1.GroupsApi groupProxy) {
        this(groupProxy, null);
    }

    @VisibleForTesting
    SchemaRegistryClientImpl(ApiV1.GroupsApi groupProxy, ApiV1.SchemasApi schemaProxy) {
        this.groupProxy = groupProxy;
        this.schemaProxy = schemaProxy;
        this.namespace = null;
    }

    @Override
    public boolean addGroup(String groupId, GroupProperties groupProperties) {
        return withRetry(() -> {
            CreateGroupRequest request = new CreateGroupRequest().groupName(groupId).groupProperties(ModelHelper.encode(groupProperties));
            Response response = groupProxy.createGroup(request, namespace);
            switch (Response.Status.fromStatusCode(response.getStatus())) {
                case CREATED:
                    return true;
                case CONFLICT:
                    return false;
                case BAD_REQUEST:
                    throw new BadArgumentException("Group properties invalid.");
                default:
                    throw new InternalServerError("Internal Service error. Failed to add the group.");
            }
        });
    }

    @Override
    public void removeGroup(String groupId) {
        withRetry(() -> {
            Response response = groupProxy.deleteGroup(groupId, namespace);
            switch (Response.Status.fromStatusCode(response.getStatus())) {
                case NO_CONTENT:
                    return;
                default:
                    throw new InternalServerError("Internal Service error. Failed to remove the group.");
            }
        });
    }

    @Override
    public Iterator<Map.Entry<String, GroupProperties>> listGroups() {
        final Function<String, Map.Entry<String, Collection<Map.Entry<String, GroupProperties>>>> function =
                continuationToken -> {
                    ListGroupsResponse entity = getListGroupsResponse(continuationToken);
                    List<Map.Entry<String, GroupProperties>> map = new LinkedList<>();
                    for (Map.Entry<String, io.pravega.schemaregistry.contract.generated.rest.model.GroupProperties> entry : entity.getGroups().entrySet()) {
                        ModelHelper.decode(entry.getValue().getSerializationFormat());
                        map.add(new AbstractMap.SimpleEntry<>(entry.getKey(), ModelHelper.decode(entry.getValue())));
                    }
                    return new AbstractMap.SimpleEntry<>(entity.getContinuationToken(), map);
                };

        return new ContinuationTokenIterator<>(function, null);
    }

    private ListGroupsResponse getListGroupsResponse(String continuationToken) {
        return withRetry(() -> {
            Response response = groupProxy.listGroups(continuationToken, GROUP_LIMIT, namespace);
            switch (Response.Status.fromStatusCode(response.getStatus())) {
                case OK:
                    return response.readEntity(ListGroupsResponse.class);
                default:
                    throw new InternalServerError("Internal Service error. Failed to list groups.");
            }
        });
    }

    @Override
    public GroupProperties getGroupProperties(String groupId) {
        return withRetry(() -> {
            Response response = groupProxy.getGroupProperties(groupId, namespace);
            switch (Response.Status.fromStatusCode(response.getStatus())) {
                case OK:
                    return ModelHelper.decode(response.readEntity(io.pravega.schemaregistry.contract.generated.rest.model.GroupProperties.class));
                case NOT_FOUND:
                    throw new ResourceNotFoundException("Group not found.");
                default:
                    throw new InternalServerError("Internal Service error. Failed to list groups.");
            }
        });
    }

    @Override
<<<<<<< HEAD
    public boolean updateCompatibility(String groupId, Compatibility compatibility, @Nullable Compatibility previousCompatibility) {
        return withRetry(() -> {
            UpdateCompatibilityRequest request = new UpdateCompatibilityRequest()
                    .compatibility(ModelHelper.encode(compatibility));
            if (previousCompatibility != null) {
                request.setPreviousCompatibility(ModelHelper.encode(previousCompatibility));
=======
    public boolean updateCompatibility(String groupId, Compatibility compatibility, @Nullable Compatibility previous) {
        return withRetry(() -> {
            UpdateCompatibilityRequest request = new UpdateCompatibilityRequest()
                    .compatibility(ModelHelper.encode(compatibility));
            if (previous != null) {
                request.setPreviousCompatibility(ModelHelper.encode(previous));
>>>>>>> 796b5334
            }

            Response response = groupProxy.updateCompatibility(groupId, request, namespace);
            switch (Response.Status.fromStatusCode(response.getStatus())) {
                case CONFLICT:
                    return false;
                case NOT_FOUND:
                    throw new ResourceNotFoundException("Group not found.");
                case OK:
                    return true;
                default:
                    throw new InternalServerError("Internal Service error. Failed to update compatibility.");
            }
        });
    }

    @Override
    public List<SchemaWithVersion> getSchemas(String groupId) {
        return latestSchemas(groupId, null);
    }

    private List<SchemaWithVersion> latestSchemas(String groupId, String type) {
        return withRetry(() -> {
            Response response = groupProxy.getSchemas(groupId, type, namespace);
            SchemaVersionsList objectsList = response.readEntity(SchemaVersionsList.class);
            switch (Response.Status.fromStatusCode(response.getStatus())) {
                case OK:
                    return objectsList.getSchemas().stream().map(ModelHelper::decode).collect(Collectors.toList());
                case NOT_FOUND:
                    throw new ResourceNotFoundException("Group not found.");
                default:
                    throw new InternalServerError("Internal Service error. Failed to get object types.");
            }
        });
    }

    @Override
    public VersionInfo addSchema(String groupId, SchemaInfo schemaInfo) {
        return withRetry(() -> {
            Response response = groupProxy.addSchema(groupId, ModelHelper.encode(schemaInfo), namespace);
            switch (Response.Status.fromStatusCode(response.getStatus())) {
                case CREATED:
                    return ModelHelper.decode(response.readEntity(io.pravega.schemaregistry.contract.generated.rest.model.VersionInfo.class));
                case NOT_FOUND:
                    throw new ResourceNotFoundException("Group not found.");
                case CONFLICT:
                    throw new SchemaValidationFailedException("Schema is incompatible.");
                case EXPECTATION_FAILED:
                    throw new SerializationMismatchException("Serialization format disallowed.");
                case BAD_REQUEST:
                    throw new MalformedSchemaException("Schema is malformed. Verify the schema data and type");
                default:
                    throw new InternalServerError("Internal Service error. Failed to addSchema.");
            }
        });
    }

    @Override
    public void deleteSchemaVersion(String groupId, VersionInfo versionInfo) {
        withRetry(() -> {
            Response response = groupProxy.deleteSchemaForId(groupId, versionInfo.getId(), namespace);
            if (response.getStatus() == Response.Status.NOT_FOUND.getStatusCode()) {
                throw new ResourceNotFoundException("Group not found.");
            } else if (response.getStatus() != Response.Status.NO_CONTENT.getStatusCode()) {
                throw new InternalServerError("Internal Service error. Failed to get schema.");
            }
        });
    }

    @Override
    public void deleteSchemaVersion(String groupId, String schemaType, int version) {
        withRetry(() -> {
            Response response = groupProxy.deleteSchemaVersion(groupId, schemaType, version, namespace);
            if (response.getStatus() == Response.Status.NOT_FOUND.getStatusCode()) {
                throw new ResourceNotFoundException("Group not found.");
            } else if (response.getStatus() != Response.Status.NO_CONTENT.getStatusCode()) {
                throw new InternalServerError("Internal Service error. Failed to get schema.");
            }
        });
    }

    @Override
    public SchemaInfo getSchemaForVersion(String groupId, VersionInfo versionInfo) {
        return withRetry(() -> {
            Response response = groupProxy.getSchemaForId(groupId, versionInfo.getId(), namespace);
            switch (Response.Status.fromStatusCode(response.getStatus())) {
                case OK:
                    return ModelHelper.decode(response.readEntity(io.pravega.schemaregistry.contract.generated.rest.model.SchemaInfo.class));
                case NOT_FOUND:
                    throw new ResourceNotFoundException("Schema not found.");
                default:
                    throw new InternalServerError("Internal Service error. Failed to get schema.");
            }
        });
    }

    @Override
    public SchemaInfo getSchemaForVersion(String groupId, String schemaType, int version) {
        return withRetry(() -> {
            Response response = groupProxy.getSchemaFromVersion(groupId, schemaType, version, namespace);
            switch (Response.Status.fromStatusCode(response.getStatus())) {
                case OK:
                    return ModelHelper.decode(response.readEntity(io.pravega.schemaregistry.contract.generated.rest.model.SchemaInfo.class));
                case NOT_FOUND:
                    throw new ResourceNotFoundException("Schema not found.");
                default:
                    throw new InternalServerError("Internal Service error. Failed to get schema.");
            }
        });
    }

    @Override
    public EncodingInfo getEncodingInfo(String groupId, EncodingId encodingId) {
        return withRetry(() -> {
            Response response = groupProxy.getEncodingInfo(groupId, encodingId.getId(), namespace);
            switch (Response.Status.fromStatusCode(response.getStatus())) {
                case OK:
                    return ModelHelper.decode(response.readEntity(io.pravega.schemaregistry.contract.generated.rest.model.EncodingInfo.class));
                case NOT_FOUND:
                    throw new ResourceNotFoundException("Encoding not found.");
                default:
                    throw new InternalServerError("Internal Service error. Failed to get encoding info.");
            }
        });
    }

    @Override
    public EncodingId getEncodingId(String groupId, VersionInfo versionInfo, String codecType) {
        return withRetry(() -> {
            GetEncodingIdRequest getEncodingIdRequest = new GetEncodingIdRequest();
            getEncodingIdRequest.codecType(codecType)
                                .versionInfo(ModelHelper.encode(versionInfo));
            Response response = groupProxy.getEncodingId(groupId, getEncodingIdRequest, namespace);
            switch (Response.Status.fromStatusCode(response.getStatus())) {
                case OK:
                    return ModelHelper.decode(response.readEntity(io.pravega.schemaregistry.contract.generated.rest.model.EncodingId.class));
                case NOT_FOUND:
                    throw new ResourceNotFoundException("getEncodingId failed. Either Group or Version does not exist.");
                case PRECONDITION_FAILED:
                    throw new CodecTypeNotRegisteredException(String.format("Codec type %s not registered.", codecType));
                default:
                    throw new InternalServerError("Internal Service error. Failed to get encoding info.");
            }
        });
    }

    @Override
    public SchemaWithVersion getLatestSchemaVersion(String groupId, @Nullable String schemaType) {
        List<SchemaWithVersion> list = latestSchemas(groupId, schemaType);
        if (schemaType == null) {
            return list.stream().max(Comparator.comparingInt(x -> x.getVersionInfo().getId())).orElse(null);
        } else {
            return list.get(0);
        }
    }

    @Override
    public List<SchemaWithVersion> getSchemaVersions(String groupId, @Nullable String schemaType) {
        return withRetry(() -> {
            Response response = groupProxy.getSchemaVersions(groupId, schemaType, namespace);
            switch (Response.Status.fromStatusCode(response.getStatus())) {
                case OK:
                    SchemaVersionsList schemaList = response.readEntity(SchemaVersionsList.class);
                    return schemaList.getSchemas().stream().map(ModelHelper::decode).collect(Collectors.toList());
                case NOT_FOUND:
                    throw new ResourceNotFoundException("getSchemaVersions failed. Group does not exist.");
                default:
                    throw new InternalServerError("Internal Service error. Failed to get schema versions for group.");
            }
        });
    }

    @Override
    public List<GroupHistoryRecord> getGroupHistory(String groupId) {
        return withRetry(() -> {
            Response response = groupProxy.getGroupHistory(groupId, namespace);
            switch (Response.Status.fromStatusCode(response.getStatus())) {
                case OK:
                    io.pravega.schemaregistry.contract.generated.rest.model.GroupHistory history = response.readEntity(io.pravega.schemaregistry.contract.generated.rest.model.GroupHistory.class);
                    return history.getHistory().stream().map(ModelHelper::decode).collect(Collectors.toList());
                case NOT_FOUND:
                    throw new ResourceNotFoundException("getGroupHistory failed. Either Group or Version does not exist.");
                default:
                    throw new InternalServerError("Internal Service error. Failed to get schema evolution history for group.");
            }
        });
    }

    @Override
    public Map<String, VersionInfo> getSchemaReferences(SchemaInfo schemaInfo) throws ResourceNotFoundException, UnauthorizedException {
        return withRetry(() -> {
            Response response = schemaProxy.getSchemaReferences(ModelHelper.encode(schemaInfo), namespace);
            switch (Response.Status.fromStatusCode(response.getStatus())) {
                case OK:
                    io.pravega.schemaregistry.contract.generated.rest.model.AddedTo addedTo = response
                            .readEntity(io.pravega.schemaregistry.contract.generated.rest.model.AddedTo.class);
                    return addedTo.getGroups().entrySet().stream().collect(Collectors.toMap(Map.Entry::getKey, x -> ModelHelper.decode(x.getValue())));
                case NOT_FOUND:
                    throw new ResourceNotFoundException("getSchemaReferences failed. Either Group or Version does not exist.");
                default:
                    throw new InternalServerError("Internal Service error. Failed to get schema evolution history for group.");
            }
        });
    }

    @Override
    public VersionInfo getVersionForSchema(String groupId, SchemaInfo schema) {
        return withRetry(() -> {
            io.pravega.schemaregistry.contract.generated.rest.model.SchemaInfo schemaInfo = ModelHelper.encode(schema);

            Response response = groupProxy.getSchemaVersion(groupId, schemaInfo, namespace);
            switch (Response.Status.fromStatusCode(response.getStatus())) {
                case OK:
                    return ModelHelper.decode(response.readEntity(io.pravega.schemaregistry.contract.generated.rest.model.VersionInfo.class));
                case NOT_FOUND:
                    throw new ResourceNotFoundException("Schema not found.");
                default:
                    throw new InternalServerError("Internal Service error. Failed to get schema version.");
            }
        });
    }

    @Override
    public boolean validateSchema(String groupId, SchemaInfo schemaInfo) {
        return withRetry(() -> {
            ValidateRequest validateRequest = new ValidateRequest()
                    .schemaInfo(ModelHelper.encode(schemaInfo));
            Response response = groupProxy.validate(groupId, validateRequest, namespace);
            switch (Response.Status.fromStatusCode(response.getStatus())) {
                case OK:
                    return response.readEntity(Valid.class).isValid();
                case NOT_FOUND:
                    throw new ResourceNotFoundException("Group not found.");
                default:
                    throw new InternalServerError("Internal Service error.");
            }
        });
    }

    @Override
    public boolean canReadUsing(String groupId, SchemaInfo schemaInfo) {
        return withRetry(() -> {
            io.pravega.schemaregistry.contract.generated.rest.model.SchemaInfo request = ModelHelper.encode(schemaInfo);
            Response response = groupProxy.canRead(groupId, request, namespace);
            switch (Response.Status.fromStatusCode(response.getStatus())) {
                case OK:
                    return response.readEntity(CanRead.class).isCompatible();
                case NOT_FOUND:
                    throw new ResourceNotFoundException("Schema not found.");
                default:
                    throw new InternalServerError("Internal Service error.");
            }
        });
    }

    @Override
    public List<String> getCodecTypes(String groupId) {
        return withRetry(() -> {
            Response response = groupProxy.getCodecTypesList(groupId, namespace);
            CodecTypesList list = response.readEntity(CodecTypesList.class);
            switch (Response.Status.fromStatusCode(response.getStatus())) {
                case OK:
                    return list.getCodecTypes();
                case NOT_FOUND:
                    throw new ResourceNotFoundException("Group not found.");
                default:
                    throw new InternalServerError("Failed to get codecTypes. Internal server error.");
            }
        });
    }

    @Override
    public void addCodecType(String groupId, String codecType) {
        withRetry(() -> {
            Response response = groupProxy.addCodecType(groupId, codecType, namespace);

            switch (Response.Status.fromStatusCode(response.getStatus())) {
                case CREATED:
                    return;
                case NOT_FOUND:
                    throw new ResourceNotFoundException("Group not found.");
                default:
                    throw new InternalServerError("Failed to add codec type. Internal server error.");
            }
        });
    }

    private <T> T withRetry(Supplier<T> supplier) {
        return RETRY.run(supplier::get);
    }

    private void withRetry(Runnable runnable) {
        RETRY.run(() -> {
            runnable.run();
            return null;
        });
    }
}<|MERGE_RESOLUTION|>--- conflicted
+++ resolved
@@ -165,21 +165,12 @@
     }
 
     @Override
-<<<<<<< HEAD
-    public boolean updateCompatibility(String groupId, Compatibility compatibility, @Nullable Compatibility previousCompatibility) {
-        return withRetry(() -> {
-            UpdateCompatibilityRequest request = new UpdateCompatibilityRequest()
-                    .compatibility(ModelHelper.encode(compatibility));
-            if (previousCompatibility != null) {
-                request.setPreviousCompatibility(ModelHelper.encode(previousCompatibility));
-=======
     public boolean updateCompatibility(String groupId, Compatibility compatibility, @Nullable Compatibility previous) {
         return withRetry(() -> {
             UpdateCompatibilityRequest request = new UpdateCompatibilityRequest()
                     .compatibility(ModelHelper.encode(compatibility));
             if (previous != null) {
                 request.setPreviousCompatibility(ModelHelper.encode(previous));
->>>>>>> 796b5334
             }
 
             Response response = groupProxy.updateCompatibility(groupId, request, namespace);
