import com.github.spotbugs.SpotBugsTask
import org.gradle.internal.jvm.Jvm

/**
 * Copyright (c) Dell Inc., or its subsidiaries. All Rights Reserved.
 *
 * Licensed under the Apache License, Version 2.0 (the "License");
 * you may not use this file except in compliance with the License.
 * You may obtain a copy of the License at
 *
 *     http://www.apache.org/licenses/LICENSE-2.0
 *
 */

apply plugin: 'org.ajoberstar.grgit'

// Apply the java plugin to add support for Java
buildscript {

    // log the current JVM version.
    println "Build JVM Version is : " + Jvm.current()
    repositories {
        maven {
            url "https://plugins.gradle.org/m2/"
        }
    }
    dependencies {
        classpath "gradle.plugin.org.nosphere.apache:creadur-rat-gradle:0.3.0"
        classpath group: 'org.hidetake', name: 'gradle-ssh-plugin', version: gradleSshPluginVersion
        classpath group: 'gradle.plugin.com.github.spotbugs', name: 'spotbugs-gradle-plugin', version: spotbugsPluginVersion
        classpath "org.ajoberstar:grgit:${gradleGitPluginVersion}"
        classpath "io.franzbecker:gradle-lombok:${gradleLombokPluginVersion}"
    }
}

allprojects {
    apply plugin: 'idea'
    apply plugin: 'eclipse'
    if (file("src/main/java").isDirectory()) {
        apply plugin: 'java'
        apply plugin: 'io.franzbecker.gradle-lombok'
        lombok {
            version = lombokVersion
        }
        dependencies {
            //These are compile time only dependencies needed accross all targets. Lombok uses them and may generate strange errors if they are missing.
            compileOnly group: 'com.github.spotbugs', name: 'spotbugs-annotations', version: spotbugsAnnotationsVersion
            testCompile group: 'com.github.spotbugs', name: 'spotbugs-annotations', version: spotbugsAnnotationsVersion
            compileOnly 'org.projectlombok:lombok:' + lombokVersion

            testCompileOnly 'org.projectlombok:lombok:' + lombokVersion
            annotationProcessor 'org.projectlombok:lombok:' + lombokVersion
            testAnnotationProcessor 'org.projectlombok:lombok:' + lombokVersion
        }
        // Delombok sources.
        task delombok(type: io.franzbecker.gradle.lombok.task.DelombokTask, dependsOn: compileJava) {
            ext.outputDir = file("$buildDir/delombok")
            outputs.dir(outputDir)
            sourceSets.main.java.srcDirs.each {
                inputs.dir(it)
                args(it, "-d", outputDir)
            }
        }
    }
    // Plugin configurations
    apply from: "$rootDir/gradle/application.gradle"
    apply from: "$rootDir/gradle/checkstyle.gradle"
    apply from: "$rootDir/gradle/eclipse.gradle"
    apply from: "$rootDir/gradle/spotbugs.gradle"
    apply from: "$rootDir/gradle/idea.gradle"
    apply from: "$rootDir/gradle/jacoco.gradle"
    apply from: "$rootDir/gradle/java.gradle"
    apply from: "$rootDir/gradle/maven.gradle"
    apply from: "$rootDir/gradle/protobuf.gradle"
    apply from: "$rootDir/gradle/rat.gradle"

    repositories {
        mavenLocal()
        jcenter()
        mavenCentral()
        maven {
            url "https://oss.jfrog.org/jfrog-dependencies"
        }
        maven {
            url "https://repository.apache.org/snapshots"
        }
    }

    gradle.projectsEvaluated {
        tasks.withType(JavaCompile) {
            sourceCompatibility = JavaVersion.VERSION_1_8
            targetCompatibility = JavaVersion.VERSION_1_8
            options.compilerArgs << "-Xlint:unchecked" << "-Xlint:deprecation"
        }
    }
    tasks.withType(SpotBugsTask) {
        classpath += sourceSets."${(it.name - ~/^spotbugs/).uncapitalize()}".compileClasspath
        reports {
            xml.enabled = false
            html.enabled = true
        }
    }
    version = getProjectVersion()
    group = "io.pravega.schemaregistry"

    configurations.all {
        resolutionStrategy {
            force "com.google.guava:guava:" + guavaVersion
            force "com.google.protobuf:protobuf-java:" + protobufProtocVersion
            force "commons-beanutils:commons-beanutils:" + commonsBeanutilsVersion
            force "org.apache.commons:commons-compress:" + apacheCommonsCompressVersion
            force "org.apache.commons:commons-lang3:" + commonsLang3Version
            force "org.glassfish.jersey.core:jersey-common:" + jerseyVersion
            force "org.glassfish.jersey.core:jersey-server:" + jerseyVersion
            force "com.fasterxml.jackson.core:jackson-databind:" + jacksonVersion
            force "org.slf4j:slf4j-api:" + slf4jApiVersion
        }
    }
}

project('common') {
    dependencies {
        compile group: 'commons-io', name: 'commons-io', version: commonsioVersion
        compile group: 'com.google.guava', name: 'guava', version: guavaVersion
        compile group: 'io.pravega', name: 'pravega-common', version: pravegaVersion
        //Do NOT add any additional dependencies here.
    }

    javadoc {
        title = "Common Libraries"
        dependsOn delombok
        source = delombok.outputDir
        failOnError = false
        options.addBooleanOption("Xdoclint:none", true)
    }
}

project('client') {
    dependencies {
        compile project(':common')
        compile project(':contract')
        compile group: 'org.glassfish.jersey.ext', name: 'jersey-proxy-client', version: jerseyVersion
        compile group: 'org.glassfish.jersey.core', name: 'jersey-client', version: jerseyVersion
        testCompile group: 'org.slf4j', name: 'log4j-over-slf4j', version: slf4jApiVersion
        testCompile group: 'ch.qos.logback', name: 'logback-classic', version: qosLogbackVersion
        testCompile group: 'io.pravega', name: 'pravega-test-testcommon', version: pravegaVersion
    }

    javadoc {
        title = "Registry Client"
        dependsOn delombok
        source = delombok.outputDir
        failOnError = false
        exclude "**/impl/**";
        options.addBooleanOption("Xdoclint:all,-reference", true)
    }
}

project('contract') {
    dependencies {
        compile project(':common')
        testCompile group: 'org.slf4j', name: 'log4j-over-slf4j', version: slf4jApiVersion
        testCompile group: 'ch.qos.logback', name: 'logback-classic', version: qosLogbackVersion
        compile group: 'javax.servlet', name: 'javax.servlet-api', version: javaxServletApiVersion
        compile(group: 'io.swagger', name : 'swagger-jersey2-jaxrs', version :swaggerJersey2JaxrsVersion) {
            exclude group: 'com.google.guava', module: 'guava'
        }
        compile group: 'org.glassfish.jersey.containers', name: 'jersey-container-grizzly2-http', version: jerseyVersion
        compile group: 'org.glassfish.jersey.inject', name: 'jersey-hk2', version: jerseyVersion
        compile group: 'org.glassfish.jersey.media', name: 'jersey-media-json-jackson', version: jerseyVersion
        compile group: 'javax.xml.bind', name: 'jaxb-api', version: jaxbVersion
        compile group: 'org.glassfish.jaxb', name: 'jaxb-runtime', version: jaxbVersion

    }

    javadoc {
        title = "Registry Contract"
        dependsOn delombok
        source = delombok.outputDir
        failOnError = false
        exclude "**/impl/**";
        options.addBooleanOption("Xdoclint:all,-reference", true)
    }
}

def getProjectVersion() {
    String ver = schemaregistryVersion
    if (grgit && ver.contains("-SNAPSHOT")) {
        String versionLabel = ver.substring(0, ver.indexOf("-SNAPSHOT"))
        def count = grgit.log(includes:['HEAD']).size()
        def commitId = "${grgit.head().abbreviatedId}"
        ver = versionLabel + "-" + count + "." + commitId + "-SNAPSHOT"
    }
    return ver
}

<<<<<<< HEAD
project('serializers') {
    dependencies {
        compile project(':common')
        compile project(':client')
        compile group: 'org.apache.avro', name: 'avro', version: avroVersion
        compile group: 'org.apache.avro', name: 'avro-protobuf', version: avroProtobufVersion
        compile group: 'com.google.protobuf', name: 'protobuf-java', version: protobufProtocVersion
        compile group: 'com.google.protobuf', name:'protobuf-gradle-plugin', version: protobufGradlePlugin
        compile group: 'com.google.protobuf', name: 'protobuf-java-util', version: protobufUtilVersion
        compile group: 'io.pravega', name: 'pravega-client', version: pravegaVersion
        compile group: 'org.xerial.snappy', name: 'snappy-java', version: snappyVersion
        compile group: 'com.fasterxml.jackson.module', name: 'jackson-module-jsonSchema', version: jacksonVersion
        testCompile group: 'org.slf4j', name: 'log4j-over-slf4j', version: slf4jApiVersion
        testCompile group: 'ch.qos.logback', name: 'logback-classic', version: qosLogbackVersion
        testCompile group: 'io.pravega', name: 'pravega-test-testcommon', version: pravegaVersion
    }

    javadoc {
        title = "Serializers"
        dependsOn delombok
        source = delombok.outputDir
        failOnError = false
        exclude "**/impl/**";
        options.addBooleanOption("Xdoclint:all,-reference", true)
=======
apply plugin: 'distribution'

task sourceCopy(type: Copy) {
    from rootDir
    into 'source'
}

task sourceTar(type: Tar) {
    dependsOn 'sourceCopy'
    from  'source'
    destinationDir = file('sourceArtifacts')
    extension = 'tgz'
    compression = Compression.GZIP
}

task javadocs(type: Javadoc) {
    description = "Generate main pravega javadoc"
}

task prepareRegistryImage(type: Copy) {
    into "${buildDir}/docker/pravega-schema-registry"
    from "docker/pravega-schema-registry"
    from (installDist) {
        into "pravega-schema-registry"
        exclude "**/*.bat"
    }
}

task buildRegistryImage(type: DockerBuildTask, dependsOn: prepareRegistryImage) {
    baseTag = schemaregistryBaseTag
    dockerDir = prepareRegistryImage.destinationDir.absolutePath
    if (JavaVersion.current().isJava11Compatible()) {
        dockerFile = "${dockerDir}/Dockerfile-java-11"
    } else {
        dockerFile = "${dockerDir}/Dockerfile"
    }
}

task docker(dependsOn: buildRegistryImage) {
    description = "Builds all docker images"
}

task pushRegistryImage(type: DockerPushTask) {
    // No explicit dependency on building the pravega image
    mustRunAfter buildRegistryImage
    tag = "${schemaregistryBaseTag}:${version}"
}

task dockerPush(dependsOn: pushRegistryImage) {
    description = "Push all docker images"
}

/**
 * Task for building a docker image
 */
class DockerBuildTask extends Exec {
    String baseTag
    String dockerDir
    String dockerFile

    DockerBuildTask() {
        executable project.dockerExecutable
        args "build"
        args "--pull"
        args "-t", "${->baseTag}:${project.version}"
        args "-t", "${->baseTag}:latest"
        args "-f", "${->dockerFile}"
        args "${->dockerDir}"
    }
}

/**
 * Task for pushing an image, which can either push to dockerhub or to a private registry.
 * If pushing to dockerhub, you must be logged using using `docker login` before running.
 */
class DockerPushTask extends Exec {
    String tag

    DockerPushTask() {
        executable project.dockerExecutable
        args "push", "${->getRemoteTag()}"
    }

    protected void exec() {
        // Tag the image with the remote image name first
        if (project.hasProperty('dockerRegistry')) {
            project.exec {
                commandLine project.dockerExecutable, "tag", tag, getRemoteTag()
            }
        }
        super.exec()
    }

    String getRemoteTag() {
        if (project.hasProperty('dockerRegistry')) {
            return "${project.property('dockerRegistry')}/${tag}"
        }
        else {
            return tag
        }
>>>>>>> be5115e7
    }
}<|MERGE_RESOLUTION|>--- conflicted
+++ resolved
@@ -194,7 +194,6 @@
     return ver
 }
 
-<<<<<<< HEAD
 project('serializers') {
     dependencies {
         compile project(':common')
@@ -219,7 +218,9 @@
         failOnError = false
         exclude "**/impl/**";
         options.addBooleanOption("Xdoclint:all,-reference", true)
-=======
+    }
+}
+
 apply plugin: 'distribution'
 
 task sourceCopy(type: Copy) {
@@ -320,6 +321,5 @@
         else {
             return tag
         }
->>>>>>> be5115e7
-    }
-}+    }
+}
