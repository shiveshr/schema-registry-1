/**
 * Copyright (c) Dell Inc., or its subsidiaries. All Rights Reserved.
 * 
 * Licensed under the Apache License, Version 2.0 (the "License");
 * you may not use this file except in compliance with the License.
 * You may obtain a copy of the License at
 * 
 * http://www.apache.org/licenses/LICENSE-2.0
 */
package io.pravega.schemaregistry.storage.impl.group;

import com.google.common.base.Charsets;
import com.google.common.collect.ImmutableMap;
import com.google.common.collect.Lists;
import com.google.protobuf.DescriptorProtos;
import com.google.protobuf.util.JsonFormat;
import io.pravega.common.Exceptions;
import io.pravega.common.concurrent.Futures;
import io.pravega.common.util.Retry;
import io.pravega.schemaregistry.common.Either;
import io.pravega.schemaregistry.common.HashUtil;
import io.pravega.schemaregistry.contract.data.EncodingId;
import io.pravega.schemaregistry.contract.data.EncodingInfo;
import io.pravega.schemaregistry.contract.data.GroupHistoryRecord;
import io.pravega.schemaregistry.contract.data.GroupProperties;
import io.pravega.schemaregistry.contract.data.SchemaInfo;
import io.pravega.schemaregistry.contract.data.Compatibility;
import io.pravega.schemaregistry.contract.data.SchemaWithVersion;
import io.pravega.schemaregistry.contract.data.SerializationFormat;
import io.pravega.schemaregistry.contract.data.VersionInfo;
import io.pravega.schemaregistry.exceptions.CodecTypeNotRegisteredException;
import io.pravega.schemaregistry.storage.Etag;
import io.pravega.schemaregistry.storage.StoreExceptions;
import io.pravega.schemaregistry.storage.impl.group.records.TableRecords;
import lombok.SneakyThrows;
import lombok.extern.slf4j.Slf4j;

import java.util.AbstractMap;
import java.util.ArrayList;
import java.util.Arrays;
import java.util.Collections;
import java.util.Iterator;
import java.util.LinkedList;
import java.util.List;
import java.util.Map;
import java.util.Objects;
import java.util.concurrent.CompletableFuture;
import java.util.concurrent.CompletionException;
import java.util.concurrent.CompletionStage;
import java.util.concurrent.ScheduledExecutorService;
import java.util.concurrent.atomic.AtomicReference;
import java.util.stream.Collectors;
import java.util.stream.IntStream;

import static io.pravega.schemaregistry.storage.impl.group.records.TableRecords.*;

/**
 * Class that implements all storage logic for a group.
 * The group uses a key value store which supports batch updates with optimistic concurrency.
 *
 * @param <V> Type of version used in the index.
 */
@Slf4j
public class Group<V> {
    private static final TableRecords.Etag ETAG = new TableRecords.Etag();
    private static final ValidationPolicyKey VALIDATION_POLICY_KEY = new ValidationPolicyKey();
    private static final GroupPropertyKey GROUP_PROPERTY_KEY = new GroupPropertyKey();
    private static final CodecTypesKey CODECS_TYPE_KEY = new CodecTypesKey();
    private static final SchemaTypesKey SCHEMA_TYPES_KEY = new SchemaTypesKey();
    private static final LatestSchemaVersionKey LATEST_SCHEMA_VERSION_KEY = new LatestSchemaVersionKey();
    private static final LatestEncodingIdKey LATEST_ENCODING_ID_KEY = new LatestEncodingIdKey();
    private static final Retry.RetryAndThrowConditionally WRITE_CONFLICT_RETRY = Retry.withExpBackoff(1, 2, Integer.MAX_VALUE, 100)
                                                                                      .retryWhen(x -> Exceptions.unwrap(x) instanceof StoreExceptions.WriteConflictException);

    private final GroupTable<V> groupTable;
    private final ScheduledExecutorService executor;

    public Group(GroupTable<V> groupTable, ScheduledExecutorService executor) {
        this.groupTable = groupTable;
        this.executor = executor;
    }

    public CompletableFuture<Boolean> create(SerializationFormat serializationFormat, Map<String, String> properties,
                                          boolean allowMultipleTypes, Compatibility compatibility) {
        List<Map.Entry<TableKey, GroupTable.Value<TableValue, V>>> entries = new ArrayList<>();
        entries.add(new AbstractMap.SimpleEntry<>(ETAG, new GroupTable.Value<>(ETAG, null)));

        GroupPropertiesRecord groupProp = new GroupPropertiesRecord(serializationFormat, allowMultipleTypes, properties);
        entries.add(new AbstractMap.SimpleEntry<>(GROUP_PROPERTY_KEY, new GroupTable.Value<>(groupProp, null)));

        ValidationRecord validationRecord = new ValidationRecord(compatibility);
        entries.add(new AbstractMap.SimpleEntry<>(VALIDATION_POLICY_KEY, new GroupTable.Value<>(validationRecord, null)));

        return Futures.exceptionallyComposeExpecting(groupTable.updateEntries(entries).thenApply(x -> true), 
                      e -> Exceptions.unwrap(e) instanceof StoreExceptions.WriteConflictException, 
                () -> compareWithExisting(groupProp, validationRecord))
                      .handle((r, e) -> {
                          if (e == null) {
                              return r;
                          } else {
                              throw new CompletionException(e);
                          }
                      });
    }

    private CompletableFuture<Boolean> compareWithExisting(GroupPropertiesRecord groupProp, 
                                                           ValidationRecord validationRecord) {
        List<TableKey> keys = Lists.newArrayList(GROUP_PROPERTY_KEY, VALIDATION_POLICY_KEY);
        return groupTable.getEntries(keys, TableValue.class)
                .thenApply(entries -> {
                    GroupPropertiesRecord prop = (GroupPropertiesRecord) entries.get(0);
                    ValidationRecord validation = (ValidationRecord) entries.get(1);
                    return prop.equals(groupProp) && validationRecord.equals(validation);
                });
    }

    public CompletableFuture<Etag> getCurrentEtag() {
        return groupTable.getEntryWithVersion(ETAG, TableRecords.Etag.class)
                         .thenApply(record -> groupTable.toEtag(record.getVersion()));
    }

    public CompletableFuture<List<SchemaWithVersion>> getLatestSchemas() {
        return groupTable.getEntry(SCHEMA_TYPES_KEY, SchemaTypesListValue.class)
                         .thenCompose(types -> {
                             List<String> schemas = types == null ? Collections.emptyList() : types.getTypes();
                             return Futures.allOfWithResults(schemas.stream().map(this::getLatestSchemaVersion).collect(Collectors.toList()))
                                     .thenApply(latestSchemasList -> latestSchemasList.stream().filter(Objects::nonNull).collect(Collectors.toList()));
                         });
    }

    public CompletableFuture<List<SchemaWithVersion>> getSchemas() {
        return getSchemas(0);
    }

    public CompletableFuture<List<SchemaWithVersion>> getSchemas(int fromPos) {
        return getSchemaRecords(fromPos).thenApply(entries -> entries.stream().map(x -> new SchemaWithVersion(x.getSchemaInfo(), x.getVersionInfo()))
                                                        .collect(Collectors.toList()));
    }

    public CompletableFuture<List<SchemaWithVersion>> getSchemas(String type) {
        return getSchemas(type, 0);
    }

    public CompletableFuture<List<SchemaWithVersion>> getSchemas(String type, int fromPos) {
        return getSchemas(fromPos)
                .thenApply(schemas -> schemas.stream().filter(x -> x.getSchemaInfo().getType().equals(type))
                                             .collect(Collectors.toList()));
    }

    private CompletableFuture<List<SchemaRecord>> getSchemaRecords(int fromPos) {
        return groupTable.getEntry(LATEST_SCHEMA_VERSION_KEY, LatestSchemaVersionValue.class)
                         .thenCompose(latestPos -> {
                             int endPos = latestPos == null ? 0 : latestPos.getVersion().getId() + 1;

                             List<TableKey> keys = new ArrayList<>();
                             List<VersionKey> versionKeys = IntStream.range(fromPos, endPos)
                                                                                  .boxed().map(VersionKey::new)
                                                                                  .collect(Collectors.toList());
                             List<VersionDeletedRecord> deletedKeys = IntStream.range(fromPos, endPos)
                                                                                            .boxed().map(VersionDeletedRecord::new)
                                                                                            .collect(Collectors.toList());
                             keys.addAll(versionKeys);
                             keys.addAll(deletedKeys);
                             return groupTable.getEntriesWithVersion(keys, TableValue.class);
                         }).thenApply(entries -> {
                    List<SchemaRecord> schemaRecords = new ArrayList<>();
                    // Note: the order in which we add keys is - first add version keys followed by deleted keys. 
                    // so all schema records would be present before deleted records. And most of the deleted records 
                    // will be null 

                    for (GroupTable.Value<TableValue, V> entry : entries) {
                        if (entry.getValue() instanceof SchemaRecord) {
                            schemaRecords.add((SchemaRecord) entry.getValue());
                        }
                        if (entry.getValue() instanceof VersionDeletedRecord) {
                            schemaRecords.removeIf(x -> x.getVersionInfo().getId() ==
<<<<<<< HEAD
                                    ((VersionDeletedRecord) entry.getValue()).getOrdinal());
=======
                                    ((VersionDeletedRecord) entry.getValue()).getId());
>>>>>>> fe865963
                        }
                    }

                    return schemaRecords;
                });
    }

<<<<<<< HEAD
    private CompletableFuture<Integer> getVersionOrdinal(String schemaType, int version) {
        return groupTable.getEntry(new SchemaTypeVersionKey(schemaType, version), VersionOrdinalValue.class)
                .thenApply(x -> {
                    if (x != null) {
                        return x.getOrdinal();
=======
    private CompletableFuture<Integer> getSchemaId(String schemaType, int version) {
        return groupTable.getEntry(new SchemaTypeVersionKey(schemaType, version), SchemaIdValue.class)
                .thenApply(x -> {
                    if (x != null) {
                        return x.getId();
>>>>>>> fe865963
                    } else {
                        throw StoreExceptions.create(StoreExceptions.Type.DATA_NOT_FOUND, String.format("version not found %s %s", schemaType, version));
                    }
                });
    }

    public CompletableFuture<Void> deleteSchema(String schemaType, int version, Etag etag) {
        return getSchemaId(schemaType, version)
                .thenCompose(schemaId -> deleteSchema(schemaId, etag));
    }
    
<<<<<<< HEAD
    public CompletableFuture<Void> deleteSchema(int versionOrdinal, Etag etag) {
        VersionDeletedRecord versionDeletedRecord = new VersionDeletedRecord(versionOrdinal);
        VersionKey versionKey = new VersionKey(versionOrdinal);
=======
    public CompletableFuture<Void> deleteSchema(int schemaId, Etag etag) {
        VersionDeletedRecord versionDeletedRecord = new VersionDeletedRecord(schemaId);
        VersionKey versionKey = new VersionKey(schemaId);
>>>>>>> fe865963
        return groupTable.getEntriesWithVersion(Lists.newArrayList(versionKey, versionDeletedRecord), TableValue.class)
                .thenCompose(entries -> {
                    TableValue schema = entries.get(0).getValue();
                    TableValue versionDeletedRecordValue = entries.get(1).getValue();
                    if (schema == null) {
<<<<<<< HEAD
                        throw StoreExceptions.create(StoreExceptions.Type.DATA_NOT_FOUND, String.format("version id found %s", versionOrdinal));
=======
                        throw StoreExceptions.create(StoreExceptions.Type.DATA_NOT_FOUND, String.format("version id found %s", schemaId));
>>>>>>> fe865963
                    }
                    if (versionDeletedRecordValue == null) {
                        List<Map.Entry<TableKey, GroupTable.Value<TableValue, V>>> toUpdate = new ArrayList<>();
                        toUpdate.add(new AbstractMap.SimpleEntry<>(ETAG, new GroupTable.Value<>(ETAG, groupTable.fromEtag(etag))));

                        toUpdate.add(new AbstractMap.SimpleEntry<>(versionDeletedRecord,
                                new GroupTable.Value<>(versionDeletedRecord, null)));
                        return groupTable.updateEntries(toUpdate);
                    } else {
                        // already deleted. Idempotent case. 
                        return CompletableFuture.completedFuture(null);
                    }
                });
    }

    public CompletableFuture<SchemaInfo> getSchema(String schemaType, int version) {
        return getSchemaId(schemaType, version)
                .thenCompose(schemaId -> getSchema(schemaId, false));
    }

    public CompletableFuture<SchemaInfo> getSchema(int schemaId) {
        return getSchema(schemaId, false);
    }

    private CompletableFuture<SchemaInfo> getSchema(int schemaId, boolean throwOnDeleted) {
        List<? extends TableKey> keys = Lists.newArrayList(new VersionKey(schemaId), 
                new VersionDeletedRecord(schemaId));
        return groupTable.getEntriesWithVersion(keys, TableValue.class)
                         .thenApply(entries -> {
                             if (entries.get(1).getValue() != null && throwOnDeleted) {
                                 throw StoreExceptions.create(StoreExceptions.Type.DATA_NOT_FOUND, Integer.toString(schemaId));
                             } else {
                                 TableValue value = entries.get(0).getValue();
                                 if (value != null) {
                                     return ((SchemaRecord) value).getSchemaInfo();
                                 } else {
                                     throw StoreExceptions.create(StoreExceptions.Type.DATA_NOT_FOUND, "schema version not found");
                                 }
                             }
                         });
    }

    public CompletableFuture<VersionInfo> getVersion(SchemaInfo schemaInfo) {
        long fingerprint = getFingerprint(schemaInfo);
        SchemaFingerprintKey key = new SchemaFingerprintKey(fingerprint);

        return groupTable.getEntry(key, SchemaVersionList.class)
                         .thenCompose(record -> {
                             if (record != null) {
                                 return findVersion(record.getVersions(), schemaInfo);
                             } else {
                                 return CompletableFuture.completedFuture(null);
                             }
                         })
                         .thenApply(version -> {
                             if (version == null) {
                                 throw StoreExceptions.create(StoreExceptions.Type.DATA_NOT_FOUND, String.format("Schema=%s", fingerprint));
                             } else {
                                 return version;
                             }
                         });
    }

    public CompletableFuture<EncodingId> createEncodingId(VersionInfo versionInfo, String codecType, Etag etag) {
        return generateNewEncodingId(versionInfo, codecType, etag);
    }

    public CompletableFuture<EncodingInfo> getEncodingInfo(EncodingId encodingId) {
        EncodingIdRecord encodingIdIndex = new EncodingIdRecord(encodingId);
        return groupTable.getEntry(encodingIdIndex, EncodingInfoRecord.class)
                         .thenCompose(encodingInfo -> {
                             if (encodingInfo == null) {
                                 throw StoreExceptions.create(StoreExceptions.Type.DATA_NOT_FOUND, 
                                         String.format("encoding id not found %s", encodingId.getId()));
                             }
                             return getSchema(encodingInfo.getVersionInfo().getId())
                                     .thenApply(schemaInfo -> new EncodingInfo(encodingInfo.getVersionInfo(), schemaInfo, encodingInfo.getCodecType()));
                         });
    }

    public CompletableFuture<SchemaWithVersion> getLatestSchemaVersion() {
        return groupTable.getEntry(LATEST_SCHEMA_VERSION_KEY, LatestSchemaVersionValue.class)
                         .thenApply(rec -> {
                             if (rec == null) {
                                 return null;
                             } else {
                                 return rec.getVersion();
                             }
                         })
                         .thenCompose(versionInfo -> {
                             if (versionInfo != null) {
                                 return Futures.exceptionallyComposeExpecting(
                                         getSchema(versionInfo.getId(), true)
                                                 .thenApply(schema -> new SchemaWithVersion(schema, versionInfo)), 
                                         e -> Exceptions.unwrap(e) instanceof StoreExceptions.DataNotFoundException, () -> {
                                            return getSchemas().thenApply(schemaRecords -> {
                                                if (schemaRecords.size() == 0) {
                                                    return null;
                                                }
                                                return schemaRecords.get(schemaRecords.size() - 1);
                                            });
                                         });
                             } else {
                                 return CompletableFuture.completedFuture(null);
                             }
                         });
    }

    public CompletableFuture<SchemaWithVersion> getLatestSchemaVersion(String type) {
        LatestSchemaVersionForTypeKey key = new LatestSchemaVersionForTypeKey(type);
        return groupTable.getEntry(key, LatestSchemaVersionValue.class)
                         .thenApply(rec -> {
                             if (rec == null) {
                                 return null;
                             } else {
                                 return rec.getVersion();
                             }
                         })
                         .thenCompose(versionInfo -> {
                             if (versionInfo != null) {
                                 return Futures.exceptionallyComposeExpecting(
                                         getSchema(versionInfo.getId(), true)
                                         .thenApply(schema -> new SchemaWithVersion(schema, versionInfo)),
                                         e -> Exceptions.unwrap(e) instanceof StoreExceptions.DataNotFoundException, () -> {
                                             return getSchemas(type).thenApply(schemaRecords -> {
                                                 if (schemaRecords.size() == 0) {
                                                     return null;
                                                 }
                                                 return schemaRecords.get(schemaRecords.size() - 1);
                                             });
                                         });

                             } else {
                                 return CompletableFuture.completedFuture(null);
                             }
                         });
    }

    public CompletableFuture<List<String>> getCodecTypes() {
        return groupTable.getEntry(CODECS_TYPE_KEY, CodecTypesListValue.class)
                         .thenApply(codecTypes -> {
                             if (codecTypes == null) {
                                 return Collections.singletonList("");
                             } else {
                                 return codecTypes.getCodecTypes();
                             }
                         });
    }

    public CompletableFuture<Void> addCodecType(String codecType) {
        // get all codecTypes. if codec doesnt exist, add it to log. let it get synced to the table. 
        // generate encoding id will only generate if the codec is already registered.
        return WRITE_CONFLICT_RETRY.runAsync(() -> getCurrentEtag()
                .thenCompose(etag -> groupTable.getEntryWithVersion(CODECS_TYPE_KEY, CodecTypesListValue.class)
                                               .thenCompose(rec -> addCodecType(codecType, etag, rec))), executor);
    }

    private CompletionStage<Void> addCodecType(String codecType, Etag etag, GroupTable.Value<CodecTypesListValue, V> rec) {
        if (rec.getValue() == null || !rec.getValue().getCodecTypes().contains(codecType)) {
            List<Map.Entry<TableKey, GroupTable.Value<TableValue, V>>> entries = new ArrayList<>();
            entries.add(new AbstractMap.SimpleEntry<>(ETAG, new GroupTable.Value<>(ETAG, groupTable.fromEtag(etag))));
            V version = rec.getVersion();
            List<String> codecTypes;
            if (rec.getValue() == null) {
                codecTypes = Collections.singletonList(codecType);
            } else {
                codecTypes = new LinkedList<>(rec.getValue().getCodecTypes());
                codecTypes.add(codecType);
            }
            CodecTypesListValue updated = new CodecTypesListValue(codecTypes);
            entries.add(new AbstractMap.SimpleEntry<>(CODECS_TYPE_KEY, new GroupTable.Value<>(updated, version)));

            return groupTable.updateEntries(entries);
        } else {
            return CompletableFuture.completedFuture(null);
        }
    }

    public CompletableFuture<List<GroupHistoryRecord>> getHistory() {
        return getSchemaRecords(0).thenApply(schemaRecords -> {
                    return schemaRecords
                            .stream().map(x -> new GroupHistoryRecord(x.getSchemaInfo(), x.getVersionInfo(),
                                    x.getCompatibility(), x.getTimestamp(), getSchemaString(x.getSchemaInfo())))
                            .collect(Collectors.toList());
                });
    }
    
    public CompletableFuture<List<GroupHistoryRecord>> getHistory(String type) {
        return getHistory().thenApply(list ->
                list.stream().filter(x -> x.getSchema().getType().equals(type))
                    .collect(Collectors.toList()));
    }

    public CompletableFuture<VersionInfo> addSchema(SchemaInfo schemaInfo, GroupProperties prop, Etag etag) {
        List<TableKey> keys = new ArrayList<>();
        keys.add(LATEST_SCHEMA_VERSION_KEY);
        SchemaFingerprintKey schemaFingerprintKey = new SchemaFingerprintKey(getFingerprint(schemaInfo));
        keys.add(schemaFingerprintKey);

        keys.add(new LatestSchemaVersionForTypeKey(schemaInfo.getType()));
        keys.add(SCHEMA_TYPES_KEY);

        return groupTable.getEntriesWithVersion(keys, TableValue.class).thenCompose(values -> {
            LatestSchemaVersionValue latest = (LatestSchemaVersionValue) values.get(0).getValue();
            V latestVersion = values.get(0).getVersion();
            SchemaVersionList schemaIndex = (SchemaVersionList) values.get(1).getValue();
            V schemaIndexVersion = values.get(1).getVersion();
            int nextOrdinal = latest == null ? 0 : latest.getVersion().getId() + 1;
            int nextVersion;

            if (prop.isAllowMultipleTypes()) {
                LatestSchemaVersionValue objectLatestVersion = (LatestSchemaVersionValue) values.get(2).getValue();
                nextVersion = objectLatestVersion == null ? 0 : objectLatestVersion.getVersion().getVersion() + 1;
            } else {
                nextVersion = nextOrdinal;
            }
            VersionInfo next = new VersionInfo(schemaInfo.getType(), nextVersion, nextOrdinal);

            List<Map.Entry<TableKey, GroupTable.Value<TableValue, V>>> entries = new LinkedList<>();
            // 0. etag
            entries.add(new AbstractMap.SimpleEntry<>(ETAG, new GroupTable.Value<>(ETAG, groupTable.fromEtag(etag))));

            // 1. version info key. add
            entries.add(new AbstractMap.SimpleEntry<>(new SchemaTypeVersionKey(next.getType(), next.getVersion()),
<<<<<<< HEAD
                    new GroupTable.Value<>(new VersionOrdinalValue(next.getId()), null)));
=======
                    new GroupTable.Value<>(new SchemaIdValue(next.getId()), null)));
>>>>>>> fe865963
            entries.add(new AbstractMap.SimpleEntry<>(new VersionKey(next.getId()),
                    new GroupTable.Value<>(new SchemaRecord(schemaInfo, next, prop.getCompatibility(), 
                            System.currentTimeMillis()), null)));

            // 2. schema info key. update
            List<VersionInfo> versions;
            if (schemaIndex == null) {
                versions = Collections.singletonList(next);
            } else {
                versions = new ArrayList<>(schemaIndex.getVersions());
                versions.add(next);
            }
            entries.add(new AbstractMap.SimpleEntry<>(schemaFingerprintKey,
                    new GroupTable.Value<>(new SchemaVersionList(versions), schemaIndexVersion)));

            // 3. latest schema version
            entries.add(new AbstractMap.SimpleEntry<>(LATEST_SCHEMA_VERSION_KEY,
                    new GroupTable.Value<>(new LatestSchemaVersionValue(next), latestVersion)));

            // 3.1 latest for object type
            V objectLatestVersionVersion = values.get(2).getVersion();
            entries.add(new AbstractMap.SimpleEntry<>(new LatestSchemaVersionForTypeKey(
                    schemaInfo.getType()),
                    new GroupTable.Value<>(new LatestSchemaVersionValue(next), objectLatestVersionVersion)));

            // 4. object types list
            SchemaTypesListValue typesValue = (SchemaTypesListValue) values.get(3).getValue();
            V typeVersion = values.get(3).getVersion();

            List<String> list = typesValue == null ? new ArrayList<>() :
                    Lists.newArrayList(typesValue.getTypes());
            if (!list.contains(schemaInfo.getType())) {
                list.add(schemaInfo.getType());
            }
            entries.add(new AbstractMap.SimpleEntry<>(SCHEMA_TYPES_KEY,
                    new GroupTable.Value<>(
                            new SchemaTypesListValue(list), typeVersion)));
            return groupTable.updateEntries(entries).thenApply(v -> next);
        });
    }

    public CompletableFuture<Void> updateValidationPolicy(Compatibility policy, Etag etag) {
        return groupTable.getEntryWithVersion(VALIDATION_POLICY_KEY, ValidationRecord.class)
                         .thenCompose(entry -> {
                             if (entry.getValue().getCompatibility().equals(policy)) {
                                 return CompletableFuture.completedFuture(null);
                             } else {
                                 List<Map.Entry<TableKey, GroupTable.Value<TableValue, V>>> entries = new ArrayList<>();
                                 entries.add(new AbstractMap.SimpleEntry<>(ETAG, new GroupTable.Value<>(ETAG, groupTable.fromEtag(etag))));

                                 ValidationRecord updated = new ValidationRecord(policy);
                                 entries.add(new AbstractMap.SimpleEntry<>(VALIDATION_POLICY_KEY, new GroupTable.Value<>(updated, entry.getVersion())));

                                 return groupTable.updateEntries(entries);
                             }
                         });
    }

    public CompletableFuture<GroupProperties> getGroupProperties() {
        List<? extends TableKey> keys = Lists.newArrayList(GROUP_PROPERTY_KEY, VALIDATION_POLICY_KEY);
        return groupTable.getEntries(keys, TableValue.class)
                         .thenApply(entries -> {
                             GroupPropertiesRecord properties = (GroupPropertiesRecord) entries.get(0);
                             ValidationRecord validationRecord = (ValidationRecord) entries.get(1);
                             return new GroupProperties(properties.getSerializationFormat(), validationRecord.getCompatibility(),
                                     properties.isAllowMultipleTypes(),
                                     ImmutableMap.copyOf(properties.getProperties()));
                         });
    }

    private long getFingerprint(SchemaInfo schemaInfo) {
        return HashUtil.getFingerprint(schemaInfo.getSchemaData().array());
    }

    private CompletableFuture<EncodingId> generateNewEncodingId(VersionInfo versionInfo, String codecType, Etag etag) {
        return getSchema(versionInfo.getId(), true)
                .thenCompose(schema -> getCodecTypes()
                .thenCompose(codecTypes -> {
                    if (codecTypes.contains(codecType)) {
                        LatestEncodingIdKey key = new LatestEncodingIdKey();
                        return groupTable.getEntryWithVersion(key, LatestEncodingIdValue.class).thenCompose(current -> {
                            EncodingId nextEncodingId = current.getValue() == null ? new EncodingId(0) :
                                    new EncodingId(current.getValue().getEncodingId().getId() + 1);
                            V encodingIdVersion = current.getVersion();

                            List<Map.Entry<TableKey, GroupTable.Value<TableValue, V>>> entries = new LinkedList<>();

                            entries.add(new AbstractMap.SimpleEntry<>(ETAG, new GroupTable.Value<>(ETAG, groupTable.fromEtag(etag))));

                            EncodingIdRecord idIndex = new EncodingIdRecord(nextEncodingId);
                            EncodingInfoRecord infoIndex = new EncodingInfoRecord(versionInfo, codecType);
                            // add new entries for encoding id and info
                            entries.add(new AbstractMap.SimpleEntry<>(idIndex, new GroupTable.Value<>(infoIndex, null)));
                            entries.add(new AbstractMap.SimpleEntry<>(infoIndex, new GroupTable.Value<>(idIndex, null)));
                            // update
                            entries.add(new AbstractMap.SimpleEntry<>(LATEST_ENCODING_ID_KEY,
                                    new GroupTable.Value<>(new LatestEncodingIdValue(nextEncodingId), encodingIdVersion)));
                            return groupTable.updateEntries(entries)
                                             .thenApply(v -> nextEncodingId);
                        });
                    } else {
                        throw new CodecTypeNotRegisteredException(String.format("codec %s not registered", codecType));
                    }
                }));
    }

    public CompletableFuture<Either<EncodingId, Etag>> getEncodingId(VersionInfo versionInfo, String codecType) {
        EncodingInfoRecord encodingInfoIndex = new EncodingInfoRecord(versionInfo, codecType);
        return groupTable.getEntry(encodingInfoIndex, EncodingIdRecord.class)
                         .thenCompose(record -> {
                             if (record == null) {
                                 return getCurrentEtag().thenApply(Either::right);
                             } else {
                                 return CompletableFuture.completedFuture(Either.left(record.getEncodingId()));
                             }
                         });
    }

    private CompletableFuture<VersionInfo> findVersion(List<VersionInfo> versions, SchemaInfo toFind) {
        AtomicReference<VersionInfo> found = new AtomicReference<>();
        Iterator<VersionInfo> iterator = versions.iterator();
        return Futures.loop(() -> {
            return iterator.hasNext() && found.get() == null;
        }, () -> {
            VersionInfo version = iterator.next();
            return Futures.exceptionallyExpecting(getSchema(version.getId(), true)
                    .thenAccept(schema -> {
                        if (Arrays.equals(schema.getSchemaData().array(), toFind.getSchemaData().array()) && schema.getType().equals(toFind.getType())) {
                            found.set(version);
                        }
                    }), e -> Exceptions.unwrap(e) instanceof StoreExceptions.DataNotFoundException, null);
        }, executor).thenApply(v -> found.get());
    }

    @SneakyThrows
    private String getSchemaString(SchemaInfo schemaInfo) {
        String schemaString;
        switch (schemaInfo.getSerializationFormat()) {
            case Avro:
            case Json:
                schemaString = new String(schemaInfo.getSchemaData().array(), Charsets.UTF_8);
                break;
            case Protobuf:
                DescriptorProtos.FileDescriptorSet descriptor = DescriptorProtos.FileDescriptorSet.parseFrom(schemaInfo.getSchemaData());
                JsonFormat.Printer printer = JsonFormat.printer().preservingProtoFieldNames().usingTypeRegistry(JsonFormat.TypeRegistry.newBuilder().build());
                schemaString = printer.print(descriptor);
                break;
            default:
                schemaString = "";
                break;
        }
        return schemaString;
    }
}<|MERGE_RESOLUTION|>--- conflicted
+++ resolved
@@ -174,11 +174,7 @@
                         }
                         if (entry.getValue() instanceof VersionDeletedRecord) {
                             schemaRecords.removeIf(x -> x.getVersionInfo().getId() ==
-<<<<<<< HEAD
-                                    ((VersionDeletedRecord) entry.getValue()).getOrdinal());
-=======
                                     ((VersionDeletedRecord) entry.getValue()).getId());
->>>>>>> fe865963
                         }
                     }
 
@@ -186,19 +182,11 @@
                 });
     }
 
-<<<<<<< HEAD
-    private CompletableFuture<Integer> getVersionOrdinal(String schemaType, int version) {
-        return groupTable.getEntry(new SchemaTypeVersionKey(schemaType, version), VersionOrdinalValue.class)
-                .thenApply(x -> {
-                    if (x != null) {
-                        return x.getOrdinal();
-=======
     private CompletableFuture<Integer> getSchemaId(String schemaType, int version) {
         return groupTable.getEntry(new SchemaTypeVersionKey(schemaType, version), SchemaIdValue.class)
                 .thenApply(x -> {
                     if (x != null) {
                         return x.getId();
->>>>>>> fe865963
                     } else {
                         throw StoreExceptions.create(StoreExceptions.Type.DATA_NOT_FOUND, String.format("version not found %s %s", schemaType, version));
                     }
@@ -207,28 +195,18 @@
 
     public CompletableFuture<Void> deleteSchema(String schemaType, int version, Etag etag) {
         return getSchemaId(schemaType, version)
-                .thenCompose(schemaId -> deleteSchema(schemaId, etag));
+                .thenCompose(id -> deleteSchema(id, etag));
     }
     
-<<<<<<< HEAD
-    public CompletableFuture<Void> deleteSchema(int versionOrdinal, Etag etag) {
-        VersionDeletedRecord versionDeletedRecord = new VersionDeletedRecord(versionOrdinal);
-        VersionKey versionKey = new VersionKey(versionOrdinal);
-=======
-    public CompletableFuture<Void> deleteSchema(int schemaId, Etag etag) {
-        VersionDeletedRecord versionDeletedRecord = new VersionDeletedRecord(schemaId);
-        VersionKey versionKey = new VersionKey(schemaId);
->>>>>>> fe865963
+    public CompletableFuture<Void> deleteSchema(int id, Etag etag) {
+        VersionDeletedRecord versionDeletedRecord = new VersionDeletedRecord(id);
+        VersionKey versionKey = new VersionKey(id);
         return groupTable.getEntriesWithVersion(Lists.newArrayList(versionKey, versionDeletedRecord), TableValue.class)
                 .thenCompose(entries -> {
                     TableValue schema = entries.get(0).getValue();
                     TableValue versionDeletedRecordValue = entries.get(1).getValue();
                     if (schema == null) {
-<<<<<<< HEAD
-                        throw StoreExceptions.create(StoreExceptions.Type.DATA_NOT_FOUND, String.format("version id found %s", versionOrdinal));
-=======
-                        throw StoreExceptions.create(StoreExceptions.Type.DATA_NOT_FOUND, String.format("version id found %s", schemaId));
->>>>>>> fe865963
+                        throw StoreExceptions.create(StoreExceptions.Type.DATA_NOT_FOUND, String.format("version id found %s", id));
                     }
                     if (versionDeletedRecordValue == null) {
                         List<Map.Entry<TableKey, GroupTable.Value<TableValue, V>>> toUpdate = new ArrayList<>();
@@ -246,20 +224,20 @@
 
     public CompletableFuture<SchemaInfo> getSchema(String schemaType, int version) {
         return getSchemaId(schemaType, version)
-                .thenCompose(schemaId -> getSchema(schemaId, false));
-    }
-
-    public CompletableFuture<SchemaInfo> getSchema(int schemaId) {
-        return getSchema(schemaId, false);
-    }
-
-    private CompletableFuture<SchemaInfo> getSchema(int schemaId, boolean throwOnDeleted) {
-        List<? extends TableKey> keys = Lists.newArrayList(new VersionKey(schemaId), 
-                new VersionDeletedRecord(schemaId));
+                .thenCompose(id -> getSchema(id, false));
+    }
+
+    public CompletableFuture<SchemaInfo> getSchema(int id) {
+        return getSchema(id, false);
+    }
+
+    private CompletableFuture<SchemaInfo> getSchema(int id, boolean throwOnDeleted) {
+        List<? extends TableKey> keys = Lists.newArrayList(new VersionKey(id), 
+                new VersionDeletedRecord(id));
         return groupTable.getEntriesWithVersion(keys, TableValue.class)
                          .thenApply(entries -> {
                              if (entries.get(1).getValue() != null && throwOnDeleted) {
-                                 throw StoreExceptions.create(StoreExceptions.Type.DATA_NOT_FOUND, Integer.toString(schemaId));
+                                 throw StoreExceptions.create(StoreExceptions.Type.DATA_NOT_FOUND, Integer.toString(id));
                              } else {
                                  TableValue value = entries.get(0).getValue();
                                  if (value != null) {
@@ -453,11 +431,7 @@
 
             // 1. version info key. add
             entries.add(new AbstractMap.SimpleEntry<>(new SchemaTypeVersionKey(next.getType(), next.getVersion()),
-<<<<<<< HEAD
-                    new GroupTable.Value<>(new VersionOrdinalValue(next.getId()), null)));
-=======
                     new GroupTable.Value<>(new SchemaIdValue(next.getId()), null)));
->>>>>>> fe865963
             entries.add(new AbstractMap.SimpleEntry<>(new VersionKey(next.getId()),
                     new GroupTable.Value<>(new SchemaRecord(schemaInfo, next, prop.getCompatibility(), 
                             System.currentTimeMillis()), null)));
