/**
 * Copyright (c) Dell Inc., or its subsidiaries. All Rights Reserved.
 * 
 * Licensed under the Apache License, Version 2.0 (the "License");
 * you may not use this file except in compliance with the License.
 * You may obtain a copy of the License at
<<<<<<< HEAD
 * 
=======
 *
>>>>>>> 50f5b289
 *     http://www.apache.org/licenses/LICENSE-2.0
 */
package io.pravega.schemaregistry.storage.impl.groups;

import io.netty.buffer.ByteBuf;
import io.netty.buffer.Unpooled;
import io.pravega.client.tables.impl.IteratorState;
import io.pravega.common.Exceptions;
import io.pravega.common.concurrent.Futures;
import io.pravega.schemaregistry.ListWithToken;
import io.pravega.schemaregistry.common.FuturesCollector;
import io.pravega.schemaregistry.contract.data.GroupProperties;
import io.pravega.schemaregistry.storage.ContinuationToken;
import io.pravega.schemaregistry.storage.StoreExceptions;
import io.pravega.schemaregistry.storage.client.TableStore;
import io.pravega.schemaregistry.storage.client.Version;
import io.pravega.schemaregistry.storage.impl.group.Group;
import io.pravega.schemaregistry.storage.impl.group.PravegaKVGroupTable;
import io.pravega.schemaregistry.storage.impl.group.records.NamespaceAndGroup;
import lombok.Data;
import lombok.SneakyThrows;

import java.util.Base64;
import java.util.List;
import java.util.Map;
import java.util.UUID;
import java.util.concurrent.CompletableFuture;
import java.util.concurrent.ScheduledExecutorService;
import java.util.function.BiFunction;
import java.util.function.Predicate;
import java.util.function.Supplier;
import java.util.stream.Collectors;

public class PravegaKVGroups implements Groups<Version> {
    private static final String GROUPS = TableStore.SCHEMA_REGISTRY_SCOPE + "/groups/0";

    private final TableStore tableStore;
    private final ScheduledExecutorService executor;

    public PravegaKVGroups(TableStore tableStore, ScheduledExecutorService executor) {
        this.tableStore = tableStore;
        this.executor = executor;
    }

    @Override
    public CompletableFuture<Group<Version>> getGroup(String namespace, String groupName) {
        return withCreateGroupsTableIfAbsent(() -> tableStore.getEntry(GROUPS, 
                new NamespaceAndGroup(namespace, groupName).toBytes(), GroupsValue::fromBytes))
                .thenApply(entry -> {
                    if (!entry.getRecord().getState().equals(GroupsValue.State.Active)) {
                        throw new IllegalStateException();
                    } else {
                        return getGroupObject(entry.getRecord()).getGroup();
                    }
                });
    }

    @Override
    public CompletableFuture<Boolean> addNewGroup(String namespace, String groupName, GroupProperties groupProperties) {
        // 1. add entry to groups table
        // 2. if entry already exists - if its state is creating only then proceed, else if it is created return
        // 3. create group object and call create on it. 
        // 4. update groups entry to active
        String id = UUID.randomUUID().toString();
        GroupsValue value = new GroupsValue(id, GroupsValue.State.Creating);
        byte[] key = new NamespaceAndGroup(namespace, groupName).toBytes();
        return withCreateGroupsTableIfAbsent(() -> tableStore.addNewEntryIfAbsent(GROUPS, key, value.toBytes()))
                .thenCompose(v -> tableStore.getEntry(GROUPS, key, GroupsValue::fromBytes))
                .thenCompose(entry -> {
                    if (entry.getRecord().getState().equals(GroupsValue.State.Creating)) {
                        GroupObj groupObject = getGroupObject(entry.getRecord());
                        Group<Version> grp = groupObject.getGroup();
                        PravegaKVGroupTable index = groupObject.getIndex();

                        boolean toReturn = entry.getRecord().getId().equals(id);
                        return index.create()
                                    .thenCompose(v -> grp.create(groupProperties.getSerializationFormat(), groupProperties.getProperties(),
                                            groupProperties.isAllowMultipleTypes(), groupProperties.getCompatibility()))
                                    .thenCompose(v -> {
                                        byte[] newValue = new GroupsValue(entry.getRecord().getId(), GroupsValue.State.Active).toBytes();
                                        return tableStore.updateEntry(GROUPS, key, newValue, entry.getVersion());
                                    })
                                    .thenApply(v -> toReturn);
                    } else {
                        return CompletableFuture.completedFuture(false);
                    }
                });
    }

    @SneakyThrows
    @Override
    public CompletableFuture<ListWithToken<String>> getGroups(String nameSpace, ContinuationToken token, int limit) {
        String namespace = nameSpace == null ? "" : nameSpace;
        ByteBuf continuationToken;
        if (token == null || token.equals(ContinuationToken.EMPTY)) {
            continuationToken = IteratorState.EMPTY.toBytes();
        } else {
            byte[] bytes = Base64.getDecoder().decode(token.toString());
            continuationToken = Unpooled.wrappedBuffer(bytes);
        }
        BiFunction<ByteBuf, Integer, CompletableFuture<Map.Entry<ByteBuf, List<NamespaceAndGroup>>>> function = 
                (ByteBuf t, Integer l) -> withCreateGroupsTableIfAbsent(
                        () -> tableStore.getKeysPaginated(GROUPS, t, l, NamespaceAndGroup::fromBytes));
        Predicate<NamespaceAndGroup> predicate = x -> x.getNamespace().equals(namespace);
        return FuturesCollector.filteredWithTokenAndLimit(function, predicate, continuationToken, limit, executor)
                               .thenApply(result -> {
                                             List<String> groups = result.getValue().stream().map(NamespaceAndGroup::getGroupId).collect(Collectors.toList());
                                             ContinuationToken continuationTok = ContinuationToken.create(Base64.getEncoder().encodeToString(result.getKey().array()));
                                             return new ListWithToken<>(groups, continuationTok);
                                         });
    }

    @Override
    public CompletableFuture<Void> deleteGroup(String namespace, String groupName) {
        // 1. mark group as deleting
        // 2. call group.delete
        //  2.1 delete index
        //  2.2 delete log
        // 3. delete the groups entry
        byte[] key = new NamespaceAndGroup(namespace, groupName).toBytes();
        return Futures.exceptionallyExpecting(tableStore.getEntry(GROUPS, key, GroupsValue::fromBytes)
                                                        .thenCompose(entry -> {
                                                            GroupsValue newValue = new GroupsValue(entry.getRecord().getId(), GroupsValue.State.Deleting);
                                                            return tableStore.updateEntry(GROUPS, key, newValue.toBytes(), entry.getVersion())
                                                                             .thenCompose(version -> {
                                                                                 GroupObj grpObj = getGroupObject(newValue);
                                                                                 return grpObj.getIndex().delete();
                                                                             });
                                                        })
                                                        .thenCompose(v -> tableStore.removeEntry(GROUPS, key)),
                e -> Exceptions.unwrap(e) instanceof StoreExceptions.DataNotFoundException, null);
    }

    private GroupObj getGroupObject(GroupsValue value) {
        PravegaKVGroupTable index = new PravegaKVGroupTable(value.getId(), tableStore);
        Group<Version> group = new Group<>(index, executor);
        return new GroupObj(group, index);
    }

    private <T> CompletableFuture<T> withCreateGroupsTableIfAbsent(Supplier<CompletableFuture<T>> supplier) {
        return Futures.exceptionallyComposeExpecting(supplier.get(),
                e -> Exceptions.unwrap(e) instanceof StoreExceptions.DataContainerNotFoundException,
                () -> tableStore.createTable(GROUPS).thenCompose(v -> supplier.get()));
    }

    @Data
    private static class GroupObj {
        private final Group<Version> group;
        private final PravegaKVGroupTable index;
    }
}<|MERGE_RESOLUTION|>--- conflicted
+++ resolved
@@ -4,11 +4,7 @@
  * Licensed under the Apache License, Version 2.0 (the "License");
  * you may not use this file except in compliance with the License.
  * You may obtain a copy of the License at
-<<<<<<< HEAD
- * 
-=======
  *
->>>>>>> 50f5b289
  *     http://www.apache.org/licenses/LICENSE-2.0
  */
 package io.pravega.schemaregistry.storage.impl.groups;
