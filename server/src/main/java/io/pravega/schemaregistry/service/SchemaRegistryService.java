--- conflicted
+++ resolved
@@ -133,7 +133,7 @@
     /**
      * Gets group's properties.
      * {@link GroupProperties#serializationFormat} which identifies the serialization format used to describe the schema.
-     * {@link GroupProperties#compatibility} sets the schema validation policy that needs to be enforced for evolving schemas.
+     * {@link GroupProperties#compatibility} sets the schema compatibility policy that needs to be enforced for evolving schemas.
      * {@link GroupProperties#allowMultipleTypes} that specifies multiple schemas with distinct {@link SchemaInfo#type} can
      * be registered.
      * {@link GroupProperties#properties} properties for a group.
@@ -157,48 +157,28 @@
     }
 
     /**
-     * Update group's schema validation policy. If previous rules are sent, a conditional update is performed.
+     * Update group's schema compatibility policy. If previous rules are sent, a conditional update is performed.
      *
      * @param namespace       namespace for which the request is scoped to.
      * @param group           Name of group.
-<<<<<<< HEAD
-     * @param validationRules New validation rules for the group.
-     * @param previousRules   Previous rules validation rules for the group. If null, unconditional update is performed.
-     * @return CompletableFuture which is completed when validation policy update completes.
-     */
-    public CompletableFuture<Void> updateCompatibility(String namespace, String group, Compatibility validationRules,
+     * @param compatibility New compatibility for the group.
+     * @param previousRules   Previous rules compatibility for the group. If null, unconditional update is performed.
+     * @return CompletableFuture which is completed when compatibility policy update completes.
+     */
+    public CompletableFuture<Void> updateCompatibility(String namespace, String group, Compatibility compatibility,
                                                        @Nullable Compatibility previousRules) {
         Preconditions.checkArgument(group != null);
-        Preconditions.checkArgument(validationRules != null);
-        log.info("updateCompatibility called for group {}. New validation rules {}", group, validationRules);
+        Preconditions.checkArgument(compatibility != null);
+        log.info("updateCompatibility called for group {}. New compatibility {}", group, compatibility);
         return RETRY.runAsync(() -> store.getGroupEtag(namespace, group)
-=======
-     * @param compatibility New validation rules for the group.
-     * @param previousRules  Previous rules validation rules for the group. If null, unconditional update is performed.
-     * @return CompletableFuture which is completed when validation policy update completes.
-     */
-    public CompletableFuture<Void> updateCompatibility(String group, Compatibility compatibility,
-                                                               @Nullable Compatibility previousRules) {
-        Preconditions.checkArgument(group != null);
-        Preconditions.checkArgument(compatibility != null);
-        log.info("updateCompatibility called for group {}. New validation rules {}", group, compatibility);
-        return RETRY.runAsync(() -> store.getGroupEtag(group)
->>>>>>> fe865963
                                          .thenCompose(pos -> {
                                              return store.getGroupProperties(namespace, group)
                                                          .thenCompose(prop -> {
                                                              if (previousRules == null) {
-<<<<<<< HEAD
-                                                                 return store.updateValidationRules(namespace, group, pos, validationRules);
+                                                                 return store.updateCompatibility(namespace, group, pos, compatibility);
                                                              } else {
                                                                  if (previousRules.equals(prop.getCompatibility())) {
-                                                                     return store.updateValidationRules(namespace, group, pos, validationRules);
-=======
-                                                                 return store.updateCompatibility(group, pos, compatibility);
-                                                             } else {
-                                                                 if (previousRules.equals(prop.getCompatibility())) {
-                                                                     return store.updateCompatibility(group, pos, compatibility);
->>>>>>> fe865963
+                                                                     return store.updateCompatibility(namespace, group, pos, compatibility);
                                                                  } else {
                                                                      throw new PreconditionFailedException("Conditional update failed");
                                                                  }
@@ -225,7 +205,7 @@
      */
     public CompletableFuture<List<SchemaWithVersion>> getSchemas(String namespace, String group, @Nullable String schemaType) {
         Preconditions.checkArgument(group != null);
-        log.info("getSchemas called for group {}. New validation rules {}", group);
+        log.info("getSchemas called for group {}. New compatibility {}", group);
 
         if (schemaType == null) {
             return store.getLatestSchemas(namespace, group)
@@ -244,13 +224,9 @@
 
     /**
      * Adds schema to the group. If group is configured with {@link GroupProperties#allowMultipleTypes}, then
-     * the {@link SchemaInfo#type} is used to filter previous schemas and apply schema validation policy against all
+     * the {@link SchemaInfo#type} is used to filter previous schemas and apply schema compatibility policy against all
      * previous versions of schema.
-<<<<<<< HEAD
-     * Compatibility that are sent to the registry should be a super set of Validation rules set in
-=======
-     * Schema validation rules that are sent to the registry should be a super set of Validation rules set in
->>>>>>> fe865963
+     * Compatibility that are sent to the registry should be a super set of Compatibility set in
      * {@link GroupProperties#compatibility}
      *
      * @param namespace namespace for which the request is scoped to.
@@ -300,26 +276,15 @@
     /**
      * Gets schema corresponding to the version.
      *
-<<<<<<< HEAD
      * @param namespace      namespace for which the request is scoped to.
      * @param group          Name of group.
-     * @param versionOrdinal Version which uniquely identifies schema within a group.
-     * @return CompletableFuture that holds Schema info corresponding to the version info.
-     */
-    public CompletableFuture<SchemaInfo> getSchema(String namespace, String group, int versionOrdinal) {
-        log.info("Group {}, get schema for version {} .", group, versionOrdinal);
-
-        return store.getSchema(namespace, group, versionOrdinal)
-=======
-     * @param group   Name of group.
      * @param schemaId Version which uniquely identifies schema within a group.
      * @return CompletableFuture that holds Schema info corresponding to the version info.
      */
-    public CompletableFuture<SchemaInfo> getSchema(String group, int schemaId) {
+    public CompletableFuture<SchemaInfo> getSchema(String namespace, String group, int schemaId) {
         log.info("Group {}, get schema for version {} .", group, schemaId);
 
-        return store.getSchema(group, schemaId)
->>>>>>> fe865963
+        return store.getSchema(namespace, group, schemaId)
                     .whenComplete((r, e) -> {
                         if (e == null) {
                             log.info("Group {}, return schema for verison {}.", group, schemaId);
@@ -354,28 +319,16 @@
     /**
      * Delete schema corresponding to the version.
      *
-<<<<<<< HEAD
      * @param namespace      namespace for which the request is scoped to.
      * @param group          Name of group.
-     * @param versionOrdinal Version which uniquely identifies schema within a group.
+     * @param schemaId Version which uniquely identifies schema within a group.
      * @return CompletableFuture that holds Schema info corresponding to the version info.
      */
-    public CompletableFuture<Void> deleteSchema(String namespace, String group, int versionOrdinal) {
-        log.info("Group {}, delete schema for version {} .", group, versionOrdinal);
+    public CompletableFuture<Void> deleteSchema(String namespace, String group, int schemaId) {
+        log.info("Group {}, delete schema for version {} .", group, schemaId);
         return RETRY.runAsync(() -> store.getGroupEtag(namespace, group)
                                          .thenCompose(etag ->
-                                                 store.deleteSchema(namespace, group, versionOrdinal, etag)
-=======
-     * @param group   Name of group.
-     * @param schemaId Version which uniquely identifies schema within a group.
-     * @return CompletableFuture that holds Schema info corresponding to the version info.
-     */
-    public CompletableFuture<Void> deleteSchema(String group, int schemaId) {
-        log.info("Group {}, delete schema for version {} .", group, schemaId);
-        return RETRY.runAsync(() -> store.getGroupEtag(group)
-                                         .thenCompose(etag ->
-                                                 store.deleteSchema(group, schemaId, etag)
->>>>>>> fe865963
+                                                 store.deleteSchema(namespace, group, schemaId, etag)
                                                       .whenComplete((r, e) -> {
                                                           if (e == null) {
                                                               log.info("Group {}, schema for verison {} deleted.", group, schemaId);
@@ -476,7 +429,7 @@
      * @param namespace namespace for which the request is scoped to.
      * @param group     Name of group.
      * @param type      Object type identified by {@link SchemaInfo#type}.
-     * @return CompletableFuture that holds Ordered list of schemas with versions and validation rules for all schemas in the group.
+     * @return CompletableFuture that holds Ordered list of schemas with versions and compatibility for all schemas in the group.
      */
     public CompletableFuture<List<GroupHistoryRecord>> getGroupHistory(String namespace, String group, @Nullable String type) {
         Preconditions.checkArgument(group != null);
@@ -529,7 +482,7 @@
     }
 
     /**
-     * Checks whether given schema is valid by applying validation rules against previous schemas in the group
+     * Checks whether given schema is valid by applying compatibility against previous schemas in the group
      * subject to current {@link GroupProperties#compatibility} policy.
      * If {@link GroupProperties#allowMultipleTypes} is set, the validation is performed against schemas with same
      * object type identified by {@link SchemaInfo#type}.
@@ -660,7 +613,6 @@
                 return !newRules.getType().equals(Compatibility.Type.BackwardAndForward);
             default:
                 throw new IllegalArgumentException();
-<<<<<<< HEAD
         }
     }
 
@@ -677,24 +629,6 @@
     }
 
     private CompletableFuture<List<SchemaWithVersion>> getSchemasForBackwardAndForwardPolicy(String namespace, String group, SchemaInfo schema, GroupProperties groupProperties) {
-=======
-        }
-    }
-
-    private CompletableFuture<List<SchemaWithVersion>> getSchemasForValidation(String group, SchemaInfo schema, GroupProperties groupProperties) {
-        switch (groupProperties.getCompatibility().getType()) {
-            case AllowAny:
-            case DenyAll:
-                return CompletableFuture.completedFuture(Collections.emptyList());
-            case BackwardAndForward:
-                return getSchemasForBackwardAndForwardPolicy(group, schema, groupProperties);
-            default:
-                throw new IllegalArgumentException();
-        }
-    }
-
-    private CompletableFuture<List<SchemaWithVersion>> getSchemasForBackwardAndForwardPolicy(String group, SchemaInfo schema, GroupProperties groupProperties) {
->>>>>>> fe865963
         CompletableFuture<List<SchemaWithVersion>> schemasFuture;
 
         BackwardAndForward backwardAndForward = groupProperties.getCompatibility().getBackwardAndForward();
