--- conflicted
+++ resolved
@@ -621,10 +621,6 @@
             case AllowAny:
             case DenyAll:
                 return CompletableFuture.completedFuture(Collections.emptyList());
-<<<<<<< HEAD
-            case BackwardAndForward:
-                return getSchemasForBackwardAndForwardPolicy(namespace, group, schema, groupProperties);
-=======
             case Backward:
             case Forward:
             case BackwardTransitive:
@@ -632,8 +628,7 @@
             case Full:
             case FullTransitive:
             case Advanced:
-                return getSchemasForBackwardAndForwardPolicy(group, schema, groupProperties);
->>>>>>> b786779f
+                return getSchemasForBackwardAndForwardPolicy(namespace, group, schema, groupProperties);
             default:
                 throw new IllegalArgumentException();
         }
