--- conflicted
+++ resolved
@@ -181,15 +181,9 @@
                                              log.warn("Group {} {} not found", namespace, group);
                                              return Response.status(Status.NOT_FOUND).build();
                                          }
-<<<<<<< HEAD
-                                         log.warn("getGroupProperties for group {} failed with exception: ", group, Exceptions.unwrap(exception));
-                                         return Response.status(Status.INTERNAL_SERVER_ERROR).build();
-                                     }), securityContext)
-=======
                                          log.warn("getGroupProperties for group {} failed with exception: ", group, unwrap);
                                          return handleGeneralExceptions(unwrap);
-                                     }))
->>>>>>> 5be867e4
+                                     }), securityContext)
                 .thenApply(response -> {
                     asyncResponse.resume(response);
                     return response;
@@ -217,15 +211,9 @@
                                              return Response.status(Status.NOT_FOUND).build();
                                          }
 
-<<<<<<< HEAD
-                                         log.warn("getGroupHistory failed with exception: ", Exceptions.unwrap(exception));
-                                         return Response.status(Status.INTERNAL_SERVER_ERROR).build();
-                                     }), securityContext)
-=======
                                          log.warn("getGroupHistory failed with exception: ", unwrap);
                                          return handleGeneralExceptions(unwrap);
-                                     }))
->>>>>>> 5be867e4
+                                     }), securityContext)
                 .thenApply(response -> {
                     asyncResponse.resume(response);
                     return response;
@@ -279,14 +267,10 @@
                                          return Response.status(Status.NO_CONTENT).build();
                                      })
                                      .exceptionally(exception -> {
-                                         log.warn("deleteGroup failed with exception: ", exception);
-<<<<<<< HEAD
-                                         return Response.status(Status.INTERNAL_SERVER_ERROR).build();
-                                     }), securityContext)
-=======
-                                         return handleGeneralExceptions(Exceptions.unwrap(exception));
-                                     }))
->>>>>>> 5be867e4
+                                         Throwable unwrap = Exceptions.unwrap(exception);
+                                         log.warn("deleteGroup failed with exception: ", unwrap);
+                                         return handleGeneralExceptions(unwrap);
+                                     }), securityContext)
                 .thenApply(response -> {
                     asyncResponse.resume(response);
                     return response;
@@ -318,13 +302,8 @@
                                          }
 
                                          log.warn("getSchemaVersions failed with exception: ", unwrap);
-<<<<<<< HEAD
-                                         return Response.status(Status.INTERNAL_SERVER_ERROR).build();
-                                     }), securityContext)
-=======
-                                         return handleGeneralExceptions(unwrap);
-                                     }))
->>>>>>> 5be867e4
+                                         return handleGeneralExceptions(unwrap);
+                                     }), securityContext)
                 .thenApply(response -> {
                     asyncResponse.resume(response);
                     return response;
@@ -449,13 +428,8 @@
                                              return Response.status(Status.NOT_FOUND).build();
                                          }
                                          log.warn("getSchemaForId failed with exception: ", unwrap);
-<<<<<<< HEAD
-                                         return Response.status(Status.INTERNAL_SERVER_ERROR).build();
-                                     }), securityContext)
-=======
-                                         return handleGeneralExceptions(unwrap);
-                                     }))
->>>>>>> 5be867e4
+                                         return handleGeneralExceptions(unwrap);
+                                     }), securityContext)
                 .thenApply(response -> {
                     asyncResponse.resume(response);
                     return response;
@@ -482,13 +456,8 @@
                                                                             return Response.status(Status.NOT_FOUND).build();
                                                                         }
                                                                         log.warn("getSchemaFromVersion failed with exception: ", unwrap);
-<<<<<<< HEAD
-                                                                        return Response.status(Status.INTERNAL_SERVER_ERROR).build();
+                                                                        return handleGeneralExceptions(unwrap);
                                                                     }), securityContext)
-=======
-                                                                        return handleGeneralExceptions(unwrap);
-                                                                    }))
->>>>>>> 5be867e4
                 .thenApply(response -> {
                     asyncResponse.resume(response);
                     return response;
@@ -515,13 +484,8 @@
                                              return Response.status(Status.NOT_FOUND).build();
                                          }
                                          log.warn("deleteSchemaForId failed with exception: ", unwrap);
-<<<<<<< HEAD
-                                         return Response.status(Status.INTERNAL_SERVER_ERROR).build();
-                                     }), securityContext)
-=======
-                                         return handleGeneralExceptions(unwrap);
-                                     }))
->>>>>>> 5be867e4
+                                         return handleGeneralExceptions(unwrap);
+                                     }), securityContext)
                 .thenApply(response -> {
                     asyncResponse.resume(response);
                     return response;
@@ -548,13 +512,8 @@
                                              return Response.status(Status.NOT_FOUND).build();
                                          }
                                          log.warn("deleteSchemaVersion failed with exception: ", unwrap);
-<<<<<<< HEAD
-                                         return Response.status(Status.INTERNAL_SERVER_ERROR).build();
-                                     }), securityContext)
-=======
-                                         return handleGeneralExceptions(unwrap);
-                                     }))
->>>>>>> 5be867e4
+                                         return handleGeneralExceptions(unwrap);
+                                     }), securityContext)
                 .thenApply(response -> {
                     asyncResponse.resume(response);
                     return response;
@@ -653,13 +612,8 @@
                                                                   return Response.status(Status.NOT_FOUND).build();
                                                               }
                                                               log.warn("getSchemas failed with exception: ", unwrap);
-<<<<<<< HEAD
-                                                              return Response.status(Status.INTERNAL_SERVER_ERROR).build();
+                                                              return handleGeneralExceptions(unwrap);
                                                           }), securityContext)
-=======
-                                                              return handleGeneralExceptions(unwrap);
-                                                          }))
->>>>>>> 5be867e4
                 .thenApply(response -> {
                     asyncResponse.resume(response);
                     return response;
@@ -718,13 +672,8 @@
                                              return Response.status(Status.NOT_FOUND).build();
                                          }
                                          log.warn("getCodecTypesList failed with exception: ", unwrap);
-<<<<<<< HEAD
-                                         return Response.status(Status.INTERNAL_SERVER_ERROR).build();
-                                     }), securityContext)
-=======
-                                         return handleGeneralExceptions(unwrap);
-                                     }))
->>>>>>> 5be867e4
+                                         return handleGeneralExceptions(unwrap);
+                                     }), securityContext)
                 .thenApply(response -> {
                     asyncResponse.resume(response);
                     return response;
@@ -750,13 +699,8 @@
                                              return Response.status(Status.NOT_FOUND).build();
                                          }
                                          log.warn("addCodecType failed with exception: ", unwrap);
-<<<<<<< HEAD
-                                         return Response.status(Status.INTERNAL_SERVER_ERROR).build();
-                                     }), securityContext)
-=======
-                                         return handleGeneralExceptions(unwrap);
-                                     }))
->>>>>>> 5be867e4
+                                         return handleGeneralExceptions(unwrap);
+                                     }), securityContext)
                 .thenApply(response -> {
                     asyncResponse.resume(response);
                     return response;
