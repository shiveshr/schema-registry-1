--- conflicted
+++ resolved
@@ -19,8 +19,8 @@
 import javax.ws.rs.core.UriBuilder;
 
 import io.pravega.common.auth.JKSHelper;
+import io.pravega.schemaregistry.server.rest.resources.GroupResourceImpl;
 import io.pravega.schemaregistry.server.rest.resources.PingImpl;
-import io.pravega.schemaregistry.server.rest.resources.GroupResourceImpl;
 import io.pravega.schemaregistry.server.rest.resources.SchemaResourceImpl;
 import io.pravega.schemaregistry.service.SchemaRegistryService;
 import lombok.extern.slf4j.Slf4j;
@@ -50,12 +50,8 @@
 
         final Set<Object> resourceObjs = new HashSet<>();
         resourceObjs.add(new PingImpl());
-<<<<<<< HEAD
-        resourceObjs.add(new SchemaRegistryResourceImpl(registryService, restServerConfig, executor()));
-=======
-        resourceObjs.add(new GroupResourceImpl(registryService));
-        resourceObjs.add(new SchemaResourceImpl(registryService));
->>>>>>> 7ddfbbaa
+        resourceObjs.add(new GroupResourceImpl(registryService, restServerConfig, executor()));
+        resourceObjs.add(new SchemaResourceImpl(registryService, restServerConfig, executor()));
 
         final RegistryApplication application = new RegistryApplication(resourceObjs);
         this.resourceConfig = ResourceConfig.forApplication(application);
