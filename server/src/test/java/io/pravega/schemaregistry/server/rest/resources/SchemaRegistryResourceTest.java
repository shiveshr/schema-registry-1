--- conflicted
+++ resolved
@@ -59,11 +59,8 @@
         forceSet(TestProperties.CONTAINER_PORT, "0");
         service = mock(SchemaRegistryService.class);
         final Set<Object> resourceObjs = new HashSet<>();
-<<<<<<< HEAD
-        resourceObjs.add(new SchemaRegistryResourceImpl(service, ServiceConfig.builder().build(), executor));
-=======
-        resourceObjs.add(new GroupResourceImpl(service));
->>>>>>> 7ddfbbaa
+        resourceObjs.add(new GroupResourceImpl(service, ServiceConfig.builder().build(), executor));
+        resourceObjs.add(new SchemaResourceImpl(service, ServiceConfig.builder().build(), executor));
 
         return new RegistryApplication(resourceObjs);
     }
