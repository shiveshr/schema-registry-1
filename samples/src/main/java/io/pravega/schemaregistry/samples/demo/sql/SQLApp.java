/**
 * Copyright (c) Dell Inc., or its subsidiaries. All Rights Reserved.
 * 
 * Licensed under the Apache License, Version 2.0 (the "License");
 * you may not use this file except in compliance with the License.
 * You may obtain a copy of the License at
 * 
 * http://www.apache.org/licenses/LICENSE-2.0
 */
package io.pravega.schemaregistry.samples.demo.sql;

import com.google.common.base.Charsets;
import com.google.common.collect.ImmutableMap;
import com.google.common.collect.Lists;
import io.pravega.client.ClientConfig;
import io.pravega.client.EventStreamClientFactory;
import io.pravega.client.admin.ReaderGroupManager;
import io.pravega.client.admin.impl.ReaderGroupManagerImpl;
import io.pravega.client.netty.impl.ConnectionFactoryImpl;
import io.pravega.client.stream.EventRead;
import io.pravega.client.stream.EventStreamReader;
import io.pravega.client.stream.ReaderConfig;
import io.pravega.client.stream.ReaderGroupConfig;
import io.pravega.client.stream.Serializer;
import io.pravega.schemaregistry.GroupIdGenerator;
import io.pravega.schemaregistry.client.SchemaRegistryClient;
import io.pravega.schemaregistry.client.SchemaRegistryClientConfig;
import io.pravega.schemaregistry.client.SchemaRegistryClientFactory;
import io.pravega.schemaregistry.contract.data.Compatibility;
import io.pravega.schemaregistry.contract.data.GroupProperties;
import io.pravega.schemaregistry.contract.data.SchemaInfo;
import io.pravega.schemaregistry.contract.data.SchemaWithVersion;
import io.pravega.schemaregistry.contract.data.SerializationFormat;
import io.pravega.schemaregistry.schemas.AvroSchema;
import io.pravega.schemaregistry.serializers.SerializerConfig;
import io.pravega.schemaregistry.serializers.SerializerFactory;
import io.pravega.shared.NameUtils;
import lombok.Data;
import lombok.SneakyThrows;
import lombok.val;
import org.apache.avro.Schema;
import org.apache.avro.generic.GenericRecord;
import org.apache.avro.util.Utf8;
import org.apache.commons.cli.BasicParser;
import org.apache.commons.cli.CommandLine;
import org.apache.commons.cli.CommandLineParser;
import org.apache.commons.cli.HelpFormatter;
import org.apache.commons.cli.Option;
import org.apache.commons.cli.Options;
import org.apache.commons.cli.ParseException;
import org.apache.commons.lang3.NotImplementedException;

import java.io.IOException;
import java.io.UnsupportedEncodingException;
import java.net.URI;
import java.nio.ByteBuffer;
import java.util.LinkedList;
import java.util.List;
import java.util.Map;
import java.util.Scanner;
import java.util.function.Predicate;
import java.util.stream.Collectors;

public class SQLApp {
    private  final SchemaRegistryClient client;
    private  final ClientConfig clientConfig;
    public SQLApp(ClientConfig clientConfig, SchemaRegistryClient client) {
        this.clientConfig = clientConfig;
        this.client = client;
    }

    public static void main(String[] args) throws IOException {
        Options options = new Options();

        Option controllerUriOpt = new Option("c", "controllerUri", true, "Controller Uri");
        controllerUriOpt.setRequired(true);
        options.addOption(controllerUriOpt);

        Option registryUriOpt = new Option("r", "registryUri", true, "Registry Uri");
        registryUriOpt.setRequired(true);
        options.addOption(registryUriOpt);
        
        CommandLineParser parser = new BasicParser();

        HelpFormatter formatter = new HelpFormatter();
        CommandLine cmd = null;

        try {
            cmd = parser.parse(options, args);
        } catch (ParseException e) {
            System.out.println(e.getMessage());
            formatter.printHelp("sql", options);

            System.exit(-1);
        }

        String controllerUri = cmd.getOptionValue("controllerUri");
        String registryUri = cmd.getOptionValue("registryUri");

        ClientConfig clientConfig = ClientConfig.builder().controllerURI(URI.create(controllerUri)).build();
        SchemaRegistryClientConfig config = SchemaRegistryClientConfig.builder().schemaRegistryUri(URI.create(registryUri)).build();
        SchemaRegistryClient client = SchemaRegistryClientFactory.createRegistryClient(config);

        while (true) {
            System.out.println("sql> ");
            Scanner in = new Scanner(System.in);
            String s = in.nextLine();
            String[] tokens = s.split(" ");
            if (tokens[0].toLowerCase().equals("create") && tokens[1].toLowerCase().equals("table")) {
                SQLApp sqlApp = new SQLApp(clientConfig, client);
                sqlApp.handleCreateTable(tokens);
            } else if (tokens[0].toLowerCase().equals("select") && tokens[1].equals("*")) {
                SQLApp sqlApp = new SQLApp(clientConfig, client);
                sqlApp.handleSelect(tokens);
            } else if (tokens[0].toLowerCase().equals("show") && tokens[1].equals("tables")) {
                SQLApp sqlApp = new SQLApp(clientConfig, client);
                sqlApp.handleShowTables();
            }
        }
    }

    private void handleShowTables() {
        val groups = Lists.newArrayList(client.listGroups());
        groups.stream().filter(x -> x.getKey().startsWith("table://"))
              .forEach(x -> {
                  String tableName = x.getKey().substring("table://".length());
                  String tableGroupId = getTableGroupId(tableName);
                  SchemaWithVersion tableSchema = client.getLatestSchemaVersion(tableGroupId, null);

                  // read into this table schema
                  TableSchema schema = TableSchema.fromBytes(tableSchema.getSchemaInfo().getSchemaData().array());

                  System.out.println("Table name: " + tableName);

                  schema.columns.forEach(column -> {
                      System.out.print(column.name);
                      System.out.print(":");
                      System.out.print(column.getColumnType().name());
                      System.out.println();
                  });
              });
    }

    private void handleCreateTable(String[] tokens) throws UnsupportedEncodingException {
        String tableName = tokens[2];
        String from = tokens[3];
        assert from.toLowerCase().equals("from");

        String qualifiedStreamName = tokens[4];
        String[] streamToken = qualifiedStreamName.split("[:/]");
        String protocol = streamToken[0];
        assert protocol.toLowerCase().equals("pravega");
        String scope = streamToken[1];
        String stream = streamToken[2];
        createTable(scope, stream, tableName);
    }

    private void createTable(String scope, String stream, String tableName) throws UnsupportedEncodingException {
        String groupId = GroupIdGenerator.getGroupId(GroupIdGenerator.Type.QualifiedStreamName, scope, stream);
        GroupProperties properties = client.getGroupProperties(groupId);
        
        SchemaWithVersion latestSchema = client.getLatestSchemaVersion(groupId, null);
        SchemaInfo schemaInfo = latestSchema.getSchemaInfo();
        TableSchema tableSchema = null;
        switch (properties.getSerializationFormat()) {
            case Avro:
                Schema schema = new Schema.Parser().parse(new String(schemaInfo.getSchemaData().array(), Charsets.UTF_8));
                tableSchema = new TableSchema(schema.getFields().stream().map(x -> {
                    String name = x.name();
                    Schema.Type type = x.schema().getType();
                    return new Column(name, searchEnum(ColumnType.class, type.getName()));
                }).collect(Collectors.toList()));
                break;
            default:
                throw new NotImplementedException("");
        }

        String tableGroupId = getTableGroupId(tableName);
<<<<<<< HEAD
        Compatibility validationRules = Compatibility.denyAll();
=======
        Compatibility compatibility = Compatibility.denyAll();
>>>>>>> fe865963
        SerializationFormat serializationFormat = SerializationFormat.custom("table");

        ImmutableMap.Builder<String, String> map = ImmutableMap.builder();
        map.put("scope", scope);
        map.put("stream", stream);
        
        SchemaInfo tableSchemaInfo = new SchemaInfo("table", serializationFormat, ByteBuffer.wrap(tableSchema.toBytes()), map.build());
        
        client.addGroup(tableGroupId, new GroupProperties(serializationFormat, compatibility, false));
        client.addSchema(tableGroupId, tableSchemaInfo);
    }

    @SneakyThrows
    private String getTableGroupId(String tableName) {
        return "table://" + tableName;
    }

    List<GenericRecord> handleSelect(String[] tokens) {
        String from = tokens[2];
        assert from.toLowerCase().equals("from");

        String tableName = tokens[3];
        
        String tableGroupId = getTableGroupId(tableName);
        SchemaWithVersion tableSchema = client.getLatestSchemaVersion(tableGroupId, null);
        Map<String, String> prop = tableSchema.getSchemaInfo().getProperties();
        String scope = prop.get("scope");
        String stream = prop.get("stream");
        
        // read into this table schema
        TableSchema schema = TableSchema.fromBytes(tableSchema.getSchemaInfo().getSchemaData().array());
        StringBuilder top = new StringBuilder();
        for (int i = 0; i < schema.columns.size(); i++) {
            top.append("_");
        }
        System.out.println(top.toString());
        
        System.out.print("|");

        schema.columns.forEach(column -> {
            String name = leftPad(rightPad(column.name));
            System.out.print(name);
            System.out.print("|");
        });

        Predicate<GenericRecord> predicate = x -> true;
        if (tokens.length > 4) {
            assert tokens[4].equals("where");

            Column c = schema.columns.stream().filter(x -> x.name.equals(tokens[5])).findAny().get();
            predicate = getPredicate(c, tokens[6], tokens[7]);

        }

        return printColumns(scope, stream, schema, predicate);
    }

    private Predicate<GenericRecord> getPredicate(Column column, String operator, String value) {
        Operator op;
        switch (operator) {
            case ">":
                op = new GreaterThan(column, value);
                break;
            case "<":
                op = new LessThan(column, value);
                break;
            case "=":
                op = new EqualTo(column, value);
                break;
            default:
                throw new IllegalArgumentException();
        }
        return op.getPredicate();
    }

    private String rightPad(String column) {
        int padding = 15 - column.length();

        StringBuilder builder = new StringBuilder();
        builder.append(column);
        for (int i = 0; i < padding; i++) {
            builder.append(" ");
        }
        return builder.toString();
    }
    
    private String leftPad(String column) {
        int padding = 30 - column.length();

        StringBuilder builder = new StringBuilder();
        for (int i = 0; i < padding; i++) {
            builder.append(" ");
        }
        builder.append(column);

        return builder.toString();
    }

    private List<GenericRecord> printColumns(String scope, String stream, TableSchema tableSchema, Predicate<GenericRecord> predicate) {
        ReaderGroupManager readerGroupManager = new ReaderGroupManagerImpl(scope, clientConfig, new ConnectionFactoryImpl(clientConfig));
        String groupId = GroupIdGenerator.getGroupId(GroupIdGenerator.Type.QualifiedStreamName, scope, stream);

        String rg = "rg" + scope + stream + System.currentTimeMillis();
        readerGroupManager.createReaderGroup(rg,
                ReaderGroupConfig.builder().stream(NameUtils.getScopedStreamName(scope, stream)).disableAutomaticCheckpoints().build());
        SerializerConfig serializerConfig = SerializerConfig.builder()
                                                            .groupId(groupId)
                                                            .registerSchema(true)
                                                            .registryClient(client)
                                                            .build();

        SchemaWithVersion latestSchema = client.getLatestSchemaVersion(groupId, null);
        AvroSchema<GenericRecord> avroSchema = AvroSchema.of(new Schema.Parser().parse(new String(latestSchema.getSchemaInfo().getSchemaData().array(), Charsets.UTF_8)));
        Serializer<GenericRecord> deserializer = SerializerFactory.avroGenericDeserializer(serializerConfig, avroSchema);

        EventStreamClientFactory clientFactory = EventStreamClientFactory.withScope(scope, clientConfig);

        EventStreamReader<GenericRecord> reader = clientFactory.createReader("r1", rg, deserializer, ReaderConfig.builder().build());

        while (true) {
            EventRead<GenericRecord> event = reader.readNextEvent(1000);
            GenericRecord record = event.getEvent();
            if (record == null || !predicate.test(record)) {
                continue;
            }
            
            System.out.print("|");
            
            tableSchema.columns.forEach(column -> {
                Object val = record.get(column.name);
                switch (column.columnType) {
                    case STRING:
                        System.out.print(leftPad(rightPad(val.toString())));
                        break;
                    case INT:
                        System.out.print(leftPad(rightPad(Integer.toString((Integer) val))));
                        break;
                    case LONG:
                        System.out.print(leftPad(rightPad(Long.toString((Long) val))));
                        break;
                }
                System.out.print("|");
            });
            System.out.println("");
        }
    }

    enum ColumnType {
        INT,
        STRING,
        LONG 
    }
    
    @Data
    static class TableSchema {
        private final List<Column> columns;
        
        @SneakyThrows
        public byte[] toBytes() {
            StringBuilder builder = new StringBuilder();
            columns.forEach(column -> {
                builder.append(column.name);
                builder.append(",");
                builder.append(column.columnType.name());
                builder.append(",");
            });
            return builder.toString().getBytes(Charsets.UTF_8.name());
        }
        
        static TableSchema fromBytes(byte[] schemaData) {
            String schema = new String(schemaData, Charsets.UTF_8);
            String[] tokens = schema.split(",");
            List<Column> columns = new LinkedList<>();
            
            for (int i = 0; i < tokens.length; i = i + 2) {
                String name = tokens[i];
                String type = tokens[i + 1];
                columns.add(new Column(name, searchEnum(ColumnType.class, type)));
            }
            return new TableSchema(columns);
        }
    }
    
    @Data
    static class Column {
        private final String name;
        private final ColumnType columnType;
    }

    private static <T extends Enum<?>> T searchEnum(Class<T> enumeration,
                                                    String search) {
        for (T each : enumeration.getEnumConstants()) {
            if (each.name().compareToIgnoreCase(search) == 0) {
                return each;
            }
        }
        throw new IllegalArgumentException();
    }

    private interface Operator {
        Predicate<GenericRecord> getPredicate();
    }
    
    @Data
    private static class GreaterThan implements Operator {
        private final Column column;
        private final String value;

        @Override
        public Predicate<GenericRecord> getPredicate() {
            switch (column.getColumnType()) {
                case INT:
                    int intVal = Integer.parseInt(value);
                    return x -> (int) x.get(column.name) > intVal;
                case LONG:
                    long longVal = Long.parseLong(value);
                    return x -> (long) x.get(column.name) > longVal;
                case STRING:
                    default:
                    throw new IllegalArgumentException();
            }
        }
    }

    @Data
    private static class LessThan implements Operator {
        private final Column column;
        private final String value;

        @Override
        public Predicate<GenericRecord> getPredicate() {
            switch (column.getColumnType()) {
                case INT:
                    int intVal = Integer.parseInt(value);
                    return x -> (int) x.get(column.name) < intVal;
                case LONG:
                    long longVal = Long.parseLong(value);
                    return x -> (long) x.get(column.name) < longVal;
                case STRING:
                default:
                    throw new IllegalArgumentException();
            }
        }
    }

    @Data
    private static class EqualTo implements Operator {
        private final Column column;
        private final String value;

        @Override
        public Predicate<GenericRecord> getPredicate() {
            switch (column.getColumnType()) {
                case INT:
                    int intVal = Integer.parseInt(value);
                    return x -> (int) x.get(column.name) == intVal;
                case LONG:
                    long longVal = Long.parseLong(value);
                    return x -> (long) x.get(column.name) == longVal;
                case STRING:
                    return x -> value.equals(((Utf8) x.get(column.name)).toString());
                default:
                    throw new IllegalArgumentException();
            }
        }
    }
}<|MERGE_RESOLUTION|>--- conflicted
+++ resolved
@@ -176,11 +176,7 @@
         }
 
         String tableGroupId = getTableGroupId(tableName);
-<<<<<<< HEAD
-        Compatibility validationRules = Compatibility.denyAll();
-=======
         Compatibility compatibility = Compatibility.denyAll();
->>>>>>> fe865963
         SerializationFormat serializationFormat = SerializationFormat.custom("table");
 
         ImmutableMap.Builder<String, String> map = ImmutableMap.builder();
