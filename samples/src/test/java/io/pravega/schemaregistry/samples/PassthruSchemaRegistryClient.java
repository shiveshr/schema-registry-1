/**
 * Copyright (c) Dell Inc., or its subsidiaries. All Rights Reserved.
 * 
 * Licensed under the Apache License, Version 2.0 (the "License");
 * you may not use this file except in compliance with the License.
 * You may obtain a copy of the License at
 * 
 *     http://www.apache.org/licenses/LICENSE-2.0
 */
package io.pravega.schemaregistry.samples;

import io.pravega.schemaregistry.MapWithToken;
import io.pravega.schemaregistry.client.SchemaRegistryClient;
import io.pravega.schemaregistry.client.exceptions.RegistryExceptions;
import io.pravega.schemaregistry.common.ContinuationTokenIterator;
import io.pravega.schemaregistry.contract.data.EncodingId;
import io.pravega.schemaregistry.contract.data.EncodingInfo;
import io.pravega.schemaregistry.contract.data.GroupHistoryRecord;
import io.pravega.schemaregistry.contract.data.GroupProperties;
import io.pravega.schemaregistry.contract.data.SchemaInfo;
import io.pravega.schemaregistry.contract.data.Compatibility;
import io.pravega.schemaregistry.contract.data.SchemaWithVersion;
import io.pravega.schemaregistry.contract.data.VersionInfo;
import io.pravega.schemaregistry.service.SchemaRegistryService;
import io.pravega.schemaregistry.storage.ContinuationToken;

import javax.annotation.Nullable;
import java.util.AbstractMap;
import java.util.Collection;
import java.util.Comparator;
import java.util.Iterator;
import java.util.List;
import java.util.Map;
import java.util.function.Function;
import java.util.stream.Collectors;

public class PassthruSchemaRegistryClient implements SchemaRegistryClient {
    private final SchemaRegistryService service;
    private final String namespace;

    public PassthruSchemaRegistryClient(SchemaRegistryService service, String namespace) {
        this.service = service;
        this.namespace = namespace;
    }

    public PassthruSchemaRegistryClient(SchemaRegistryService service) {
        this(service, null);
    }

    @Override
    public boolean addGroup(String group, GroupProperties properties) {
        return service.createGroup(namespace, group, properties).join();
    }

    @Override
    public void removeGroup(String group) {
        service.deleteGroup(namespace, group).join();
    }

    @Override
    public Iterator<Map.Entry<String, GroupProperties>> listGroups() {
        Function<ContinuationToken, Map.Entry<ContinuationToken, Collection<Map.Entry<String, GroupProperties>>>> function =
                token -> {
                    MapWithToken<String, GroupProperties> result = service.listGroups(namespace, token, 100).join();
                    return new AbstractMap.SimpleEntry<>(result.getToken(), result.getMap().entrySet());
                };
        return new ContinuationTokenIterator<>(function, null);
    }

    @Override
    public GroupProperties getGroupProperties(String group) {
        return service.getGroupProperties(namespace, group).join();
    }

    @Override
    public boolean updateCompatibility(String group, Compatibility compatibility, Compatibility previousCompatibility) {
        return service.updateCompatibility(namespace, group, compatibility, previousCompatibility)
                      .handle((r, e) -> e != null).join();
    }

    @Override
    public List<SchemaWithVersion> getSchemas(String group) {
        return service.getSchemas(namespace, group, null).join();
    }

    @Override
    public VersionInfo addSchema(String group, SchemaInfo schemaInfo) {
        return service.addSchema(namespace, group, schemaInfo).join();
    }

    @Override
    public void deleteSchemaVersion(String group, VersionInfo versionInfo) {
        service.deleteSchema(namespace, group, versionInfo.getId()).join();
    }
<<<<<<< HEAD

    @Override
    public void deleteSchemaVersion(String group, String schemaType, int version) {
        service.deleteSchema(group, schemaType, version).join();
    }

=======
    
>>>>>>> 8b6d4b8f
    @Override
    public SchemaInfo getSchemaForVersion(String group, VersionInfo versionInfo) {
        return service.getSchema(namespace, group, versionInfo.getId()).join();
    }

    @Override
<<<<<<< HEAD
    public SchemaInfo getSchemaForVersion(String group, String schemaType, int version) {
        return service.getSchema(namespace, group, schemaType, version).join();
    }

    @Override
=======
>>>>>>> 8b6d4b8f
    public EncodingInfo getEncodingInfo(String group, EncodingId encodingId) {
        return service.getEncodingInfo(namespace, group, encodingId).join();
    }

    @Override
    public EncodingId getEncodingId(String group, VersionInfo versionInfo, String codecType) {
        return service.getEncodingId(namespace, group, versionInfo, codecType).join();
    }

    @Override
    public SchemaWithVersion getLatestSchemaVersion(String group, @Nullable String schemaType) {
        List<SchemaWithVersion> latestSchemas = service.getSchemas(namespace, group, schemaType).join();
        if (schemaType == null) {
            return latestSchemas.stream().max(Comparator.comparingInt(x -> x.getVersionInfo().getId())).orElse(null);
        } else {
            return latestSchemas.get(0);
        }
    }

    @Override
    public List<SchemaWithVersion> getSchemaVersions(String group, @Nullable String schemaType) {
        return service.getGroupHistory(namespace, group, schemaType)
                      .thenApply(history -> history.stream().map(x -> new SchemaWithVersion(x.getSchemaInfo(), x.getVersionInfo())).collect(Collectors.toList())).join();
    }

    @Override
    public List<GroupHistoryRecord> getGroupHistory(String group) {
        return service.getGroupHistory(namespace, group, null).join();
    }

    @Override
    public Map<String, VersionInfo> getSchemaReferences(SchemaInfo schemaInfo) throws RegistryExceptions.ResourceNotFoundException, RegistryExceptions.UnauthorizedException {
        return service.getSchemaReferences(namespace, schemaInfo).join();
    }

    @Override
    public VersionInfo getVersionForSchema(String group, SchemaInfo schemaInfo) {
        return service.getSchemaVersion(namespace, group, schemaInfo).join();
    }

    @Override
    public boolean validateSchema(String group, SchemaInfo schemaInfo) {
        return service.validateSchema(namespace, group, schemaInfo).join();
    }

    @Override
    public boolean canReadUsing(String group, SchemaInfo schemaInfo) {
        return service.canRead(namespace, group, schemaInfo).join();
    }

    @Override
    public List<String> getCodecTypes(String group) {
        return service.getCodecTypes(namespace, group).join();
    }

    @Override
    public void addCodecType(String group, String codecType) {
        service.addCodecType(namespace, group, codecType).join();
    }
}<|MERGE_RESOLUTION|>--- conflicted
+++ resolved
@@ -92,30 +92,13 @@
     public void deleteSchemaVersion(String group, VersionInfo versionInfo) {
         service.deleteSchema(namespace, group, versionInfo.getId()).join();
     }
-<<<<<<< HEAD
 
-    @Override
-    public void deleteSchemaVersion(String group, String schemaType, int version) {
-        service.deleteSchema(group, schemaType, version).join();
-    }
-
-=======
-    
->>>>>>> 8b6d4b8f
     @Override
     public SchemaInfo getSchemaForVersion(String group, VersionInfo versionInfo) {
         return service.getSchema(namespace, group, versionInfo.getId()).join();
     }
 
     @Override
-<<<<<<< HEAD
-    public SchemaInfo getSchemaForVersion(String group, String schemaType, int version) {
-        return service.getSchema(namespace, group, schemaType, version).join();
-    }
-
-    @Override
-=======
->>>>>>> 8b6d4b8f
     public EncodingInfo getEncodingInfo(String group, EncodingId encodingId) {
         return service.getEncodingInfo(namespace, group, encodingId).join();
     }
