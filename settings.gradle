/**
 * Copyright (c) Dell Inc., or its subsidiaries. All Rights Reserved.
 *
 * Licensed under the Apache License, Version 2.0 (the "License");
 * you may not use this file except in compliance with the License.
 * You may obtain a copy of the License at
 *
 *     http://www.apache.org/licenses/LICENSE-2.0
 *
 */
rootProject.name = 'schema-registry'

include 'client',
        'common',
        'contract',
<<<<<<< HEAD
        'serializers'
=======
        'server',
        'auth'

>>>>>>> bfefc82c
        <|MERGE_RESOLUTION|>--- conflicted
+++ resolved
@@ -13,11 +13,8 @@
 include 'client',
         'common',
         'contract',
-<<<<<<< HEAD
-        'serializers'
-=======
+        'serializers',
         'server',
         'auth'
 
->>>>>>> bfefc82c
         