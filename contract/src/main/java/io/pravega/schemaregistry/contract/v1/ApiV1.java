/**
 * Copyright (c) Dell Inc., or its subsidiaries. All Rights Reserved.
 * 
 * Licensed under the Apache License, Version 2.0 (the "License");
 * you may not use this file except in compliance with the License.
 * You may obtain a copy of the License at
 * 
 *     http://www.apache.org/licenses/LICENSE-2.0
 */
package io.pravega.schemaregistry.contract.v1;

import com.google.common.annotations.Beta;
import io.pravega.schemaregistry.contract.generated.rest.model.AddedTo;
import io.pravega.schemaregistry.contract.generated.rest.model.CanRead;
import io.pravega.schemaregistry.contract.generated.rest.model.CodecTypesList;
import io.pravega.schemaregistry.contract.generated.rest.model.CreateGroupRequest;
import io.pravega.schemaregistry.contract.generated.rest.model.EncodingId;
import io.pravega.schemaregistry.contract.generated.rest.model.EncodingInfo;
import io.pravega.schemaregistry.contract.generated.rest.model.GetEncodingIdRequest;
import io.pravega.schemaregistry.contract.generated.rest.model.GroupHistory;
import io.pravega.schemaregistry.contract.generated.rest.model.GroupProperties;
import io.pravega.schemaregistry.contract.generated.rest.model.ListGroupsResponse;
import io.pravega.schemaregistry.contract.generated.rest.model.SchemaInfo;
import io.pravega.schemaregistry.contract.generated.rest.model.SchemaVersionsList;
import io.pravega.schemaregistry.contract.generated.rest.model.UpdateCompatibilityRequest;
import io.pravega.schemaregistry.contract.generated.rest.model.Valid;
import io.pravega.schemaregistry.contract.generated.rest.model.ValidateRequest;
import io.pravega.schemaregistry.contract.generated.rest.model.VersionInfo;
import io.swagger.annotations.ApiParam;

import javax.ws.rs.Consumes;
import javax.ws.rs.DELETE;
import javax.ws.rs.GET;
import javax.ws.rs.POST;
import javax.ws.rs.PUT;
import javax.ws.rs.Path;
import javax.ws.rs.PathParam;
import javax.ws.rs.Produces;
import javax.ws.rs.QueryParam;
import javax.ws.rs.container.AsyncResponse;
import javax.ws.rs.container.Suspended;
import javax.ws.rs.core.Response;

public class ApiV1 {
    @Path("/ping")
    public interface Ping {
        @GET
        Response ping();
    }

    /**
     * Sync Group apis. Identical to {@link GroupsApiAsync}. All methods in this interface are synchronous and return {@link Response} object.
     * The purposes of this interface is to be used by proxy-client.
     */
    @Path("/v1/groups")
    @io.swagger.annotations.Api(description = "the groups API")
    @Beta
    public interface GroupsApi {
        @POST
        @Path("/{groupName}/codecTypes")
        @Consumes({"application/json"})
        @io.swagger.annotations.ApiOperation(value = "", notes = "Adds a new codecType to the group.", response = Void.class, tags = {"Group", })
        @io.swagger.annotations.ApiResponses(value = {
                @io.swagger.annotations.ApiResponse(code = 201, message = "Successfully added codecType to group", response = Void.class),
                @io.swagger.annotations.ApiResponse(code = 404, message = "Group not found", response = Void.class),
                @io.swagger.annotations.ApiResponse(code = 500, message = "Internal server error while creating a Group", response = Void.class)})
        Response addCodecType(@ApiParam(value = "Group name", required = true) @PathParam("groupName") String groupName,
                              @ApiParam(value = "The codec type", required = true) String codecType,
                              @ApiParam(value = "namespace") @QueryParam("namespace") String namespace);

        @POST
        @Path("/{groupName}/schemas/versions")
        @Consumes({"application/json"})
        @Produces({"application/json"})
        @io.swagger.annotations.ApiOperation(value = "", notes = "Adds a new schema to the group", response = VersionInfo.class, tags = {"Group", })
        @io.swagger.annotations.ApiResponses(value = {
                @io.swagger.annotations.ApiResponse(code = 201, message = "Successfully added schema to the group", response = VersionInfo.class),
                @io.swagger.annotations.ApiResponse(code = 404, message = "Group not found", response = Void.class),
                @io.swagger.annotations.ApiResponse(code = 409, message = "Incompatible schema", response = Void.class),
                @io.swagger.annotations.ApiResponse(code = 417, message = "Invalid serialization format", response = Void.class),
                @io.swagger.annotations.ApiResponse(code = 500, message = "Internal server error while creating a Group", response = Void.class)})
        Response addSchema(@ApiParam(value = "Group name", required = true) @PathParam("groupName") String groupName,
                           @ApiParam(value = "Add new schema to group", required = true) SchemaInfo schemaInfo,
                           @ApiParam(value = "namespace") @QueryParam("namespace") String namespace);

        @POST
        @Path("/{groupName}/schemas/versions/canRead")
        @Consumes({"application/json"})
        @Produces({"application/json"})
        @io.swagger.annotations.ApiOperation(value = "", notes = "Checks if given schema can be used for reads subject to compatibility policy in the compatibility.", response = CanRead.class, tags = {"Group", })
        @io.swagger.annotations.ApiResponses(value = {
                @io.swagger.annotations.ApiResponse(code = 200, message = "Response to tell whether schema can be used to read existing schemas", response = CanRead.class),
                @io.swagger.annotations.ApiResponse(code = 404, message = "Group with given name not found", response = Void.class),
                @io.swagger.annotations.ApiResponse(code = 500, message = "Internal server error while checking schema for readability", response = Void.class)})
        Response canRead(@ApiParam(value = "Group name", required = true) @PathParam("groupName") String groupName,
                         @ApiParam(value = "Checks if schema can be used to read the data in the stream based on compatibility policy.", required = true) SchemaInfo schemaInfo,
                         @ApiParam(value = "namespace") @QueryParam("namespace") String namespace);

        @POST
        @Consumes({"application/json"})
        @io.swagger.annotations.ApiOperation(value = "", notes = "Create a new Group", response = Void.class, tags = {"Group", })
        @io.swagger.annotations.ApiResponses(value = {
                @io.swagger.annotations.ApiResponse(code = 201, message = "Successfully added group", response = Void.class),
                @io.swagger.annotations.ApiResponse(code = 409, message = "Group with given name already exists", response = Void.class),
                @io.swagger.annotations.ApiResponse(code = 500, message = "Internal server error while creating a Group", response = Void.class)})
        Response createGroup(@ApiParam(value = "The Group configuration", required = true) CreateGroupRequest createGroupRequest,
                             @ApiParam(value = "namespace") @QueryParam("namespace") String namespace);

        @DELETE
        @Path("/{groupName}")
        @io.swagger.annotations.ApiOperation(value = "", notes = "Delete a Group", response = Void.class, tags = {"Group", })
        @io.swagger.annotations.ApiResponses(value = {
                @io.swagger.annotations.ApiResponse(code = 204, message = "Successfully deleted the Group", response = Void.class),
                @io.swagger.annotations.ApiResponse(code = 500, message = "Internal server error while deleting the Group", response = Void.class)})
        Response deleteGroup(@ApiParam(value = "Group name", required = true) @PathParam("groupName") String groupName,
                             @ApiParam(value = "namespace") @QueryParam("namespace") String namespace);

        @GET
        @Path("/{groupName}/codecTypes")
        @Produces({"application/json"})
        @io.swagger.annotations.ApiOperation(value = "", notes = "Get codecTypes for the group.", response = CodecTypesList.class, tags = {"Group", })
        @io.swagger.annotations.ApiResponses(value = {
                @io.swagger.annotations.ApiResponse(code = 200, message = "Found CodecTypes", response = CodecTypesList.class),
                @io.swagger.annotations.ApiResponse(code = 404, message = "Group or encoding id with given name not found", response = Void.class),
                @io.swagger.annotations.ApiResponse(code = 500, message = "Internal server error while fetching codecTypes registered", response = Void.class)})
        Response getCodecTypesList(@ApiParam(value = "Group name", required = true) @PathParam("groupName") String groupName,
                                   @ApiParam(value = "namespace") @QueryParam("namespace") String namespace);

        @GET
        @Path("/{groupName}/encodings/{encodingId}")
        @Produces({"application/json"})
        @io.swagger.annotations.ApiOperation(value = "", notes = "Get the encoding information corresponding to the encoding id.", response = EncodingInfo.class, tags = {"Group", })
        @io.swagger.annotations.ApiResponses(value = {
                @io.swagger.annotations.ApiResponse(code = 200, message = "Found Encoding", response = EncodingInfo.class),
                @io.swagger.annotations.ApiResponse(code = 404, message = "Group or encoding id with given name not found", response = Void.class),
                @io.swagger.annotations.ApiResponse(code = 500, message = "Internal server error while getting encoding info corresponding to encoding id", response = Void.class)})
        Response getEncodingInfo(@ApiParam(value = "Group name", required = true) @PathParam("groupName") String groupName,
                                 @ApiParam(value = "Encoding id that identifies a unique combination of schema and codecType", required = true) @PathParam("encodingId") Integer encodingId,
                                 @ApiParam(value = "namespace") @QueryParam("namespace") String namespace);

        @GET
        @Path("/{groupName}")
        @Produces({"application/json"})
        @io.swagger.annotations.ApiOperation(value = "", notes = "Fetch the properties of an existing Group", response = GroupProperties.class, tags = {"Group", })
        @io.swagger.annotations.ApiResponses(value = {
                @io.swagger.annotations.ApiResponse(code = 200, message = "Found Group properties", response = GroupProperties.class),
                @io.swagger.annotations.ApiResponse(code = 404, message = "Group with given name not found", response = Void.class),
                @io.swagger.annotations.ApiResponse(code = 500, message = "Internal server error while fetching Group details", response = Void.class)})
        Response getGroupProperties(@ApiParam(value = "Group name", required = true) @PathParam("groupName") String groupName,
                                    @ApiParam(value = "namespace") @QueryParam("namespace") String namespace);

        @GET
        @Path("/{groupName}/history")
        @Produces({"application/json"})
        @io.swagger.annotations.ApiOperation(value = "", notes = "Fetch the history of schema evolution of a Group", response = GroupHistory.class, tags = {"Group", })
        @io.swagger.annotations.ApiResponses(value = {
                @io.swagger.annotations.ApiResponse(code = 200, message = "Found Group history", response = GroupHistory.class),
                @io.swagger.annotations.ApiResponse(code = 404, message = "Group with given name not found", response = Void.class),
                @io.swagger.annotations.ApiResponse(code = 500, message = "Internal server error while fetching Group history", response = Void.class)})
        Response getGroupHistory(@ApiParam(value = "Group name", required = true) @PathParam("groupName") String groupName,
                                 @ApiParam(value = "namespace") @QueryParam("namespace") String namespace);

        @GET
        @Path("/{groupName}/schemas/versions")
        @Produces({"application/json"})
        @io.swagger.annotations.ApiOperation(value = "", notes = "Get all schema versions for the group", response = SchemaVersionsList.class, tags = {"Schema", })
        @io.swagger.annotations.ApiResponses(value = {
                @io.swagger.annotations.ApiResponse(code = 200, message = "Versioned history of schemas registered under the group", response = SchemaVersionsList.class),
                @io.swagger.annotations.ApiResponse(code = 404, message = "Group with given name not found", response = Void.class),
                @io.swagger.annotations.ApiResponse(code = 500, message = "Internal server error while fetching Group details", response = Void.class)})
        Response getSchemaVersions(@ApiParam(value = "Group name", required = true) @PathParam("groupName") String groupName,
                                   @ApiParam(value = "Type") @QueryParam("type") String type,
                                   @ApiParam(value = "namespace") @QueryParam("namespace") String namespace);

        @GET
        @Path("/{groupName}/schemas")
        @Produces({"application/json"})
        @io.swagger.annotations.ApiOperation(value = "", notes = "Fetch latest schema versions for all objects identified by SchemaInfo#type under a Group. If query param type is specified then latest schema for the type is returned.", response = SchemaVersionsList.class, tags = {"Schema", })
        @io.swagger.annotations.ApiResponses(value = {
                @io.swagger.annotations.ApiResponse(code = 200, message = "Latest schemas for all objects identified by SchemaInfo#type under the group", response = SchemaVersionsList.class),
                @io.swagger.annotations.ApiResponse(code = 404, message = "Group with given name not found", response = Void.class),
                @io.swagger.annotations.ApiResponse(code = 500, message = "Internal server error while fetching Group details", response = Void.class)})
        Response getSchemas(@ApiParam(value = "Group name", required = true) @PathParam("groupName") String groupName,
                            @ApiParam(value = "Type of object") @QueryParam("type") String type,
                            @ApiParam(value = "namespace") @QueryParam("namespace") String namespace);

        @PUT
        @Path("/{groupName}/encodings")
        @Consumes({"application/json"})
        @Produces({"application/json"})
        @io.swagger.annotations.ApiOperation(value = "", notes = "Get an encoding id that uniquely identifies a schema version and codec type pair.", response = EncodingId.class, tags = {"Group", })
        @io.swagger.annotations.ApiResponses(value = {
                @io.swagger.annotations.ApiResponse(code = 200, message = "Found Encoding", response = EncodingId.class),
                @io.swagger.annotations.ApiResponse(code = 404, message = "Group with given name or version not found", response = Void.class),
                @io.swagger.annotations.ApiResponse(code = 412, message = "Codec type not registered", response = Void.class),
                @io.swagger.annotations.ApiResponse(code = 500, message = "Internal server error while getting encoding id", response = Void.class)})
        Response getEncodingId(@ApiParam(value = "Group name", required = true) @PathParam("groupName") String groupName,
                               @ApiParam(value = "Get schema corresponding to the version", required = true) GetEncodingIdRequest getEncodingIdRequest,
                               @ApiParam(value = "namespace") @QueryParam("namespace") String namespace);

        @DELETE
        @Path("/{groupName}/schemas/schema/{schemaId}")
        @Produces({"application/json"})
        @io.swagger.annotations.ApiOperation(value = "", notes = "Delete schema version from the group.", response = Void.class, tags = {"Group", })
        @io.swagger.annotations.ApiResponses(value = {
                @io.swagger.annotations.ApiResponse(code = 204, message = "Schema corresponding to the version deleted", response = Void.class),
                @io.swagger.annotations.ApiResponse(code = 404, message = "Group with given name not found", response = Void.class),
                @io.swagger.annotations.ApiResponse(code = 500, message = "Internal server error while deleting schema from group", response = Void.class)})
        Response deleteSchemaForId(@ApiParam(value = "Group name", required = true) @PathParam("groupName") String groupName,
<<<<<<< HEAD
                                                @ApiParam(value = "version id", required = true) @PathParam("schemaId") Integer version,
                                                @ApiParam(value = "namespace") @QueryParam("namespace") String namespace);
=======
                                                @ApiParam(value = "version id", required = true) @PathParam("schemaId") Integer version);
>>>>>>> fe865963

        @GET
        @Path("/{groupName}/schemas/schema/{schemaId}")
        @Produces({"application/json"})
        @io.swagger.annotations.ApiOperation(value = "", notes = "Get schema from the version id that uniquely identifies the schema in the group.", response = SchemaInfo.class, tags = {"Group", })
        @io.swagger.annotations.ApiResponses(value = {
                @io.swagger.annotations.ApiResponse(code = 200, message = "Schema corresponding to the version", response = SchemaInfo.class),
                @io.swagger.annotations.ApiResponse(code = 404, message = "Group with given name not found", response = Void.class),
                @io.swagger.annotations.ApiResponse(code = 500, message = "Internal server error while fetching schema from version", response = Void.class)})
        Response getSchemaForId(@ApiParam(value = "Group name", required = true) @PathParam("groupName") String groupName,
<<<<<<< HEAD
                                             @ApiParam(value = "version id", required = true) @PathParam("schemaId") Integer schemaId,
                                             @ApiParam(value = "namespace") @QueryParam("namespace") String namespace);
=======
                                             @ApiParam(value = "version id", required = true) @PathParam("schemaId") Integer schemaId);
>>>>>>> fe865963

        @GET
        @Path("/{groupName}/schemas/{type}/versions/{version}")
        @Produces({"application/json"})
        @io.swagger.annotations.ApiOperation(value = "", notes = "Get schema from the version id that uniquely identifies the schema in the group.", response = SchemaInfo.class, tags = {"Group", })
        @io.swagger.annotations.ApiResponses(value = {
                @io.swagger.annotations.ApiResponse(code = 200, message = "Schema corresponding to the version", response = SchemaInfo.class),
                @io.swagger.annotations.ApiResponse(code = 404, message = "Group with given name not found", response = Void.class),
                @io.swagger.annotations.ApiResponse(code = 500, message = "Internal server error while fetching schema from version", response = Void.class)})
        public Response getSchemaFromVersion(@ApiParam(value = "Group name", required = true) @PathParam("groupName") String groupName,
                                             @ApiParam(value = "Schema type from SchemaInfo#type or VersionInfo#type", required = true) @PathParam("type") String type,
                                             @ApiParam(value = "Version number", required = true) @PathParam("version") Integer version,
                                             @ApiParam(value = "namespace") @QueryParam("namespace") String namespace);

        @DELETE
        @Path("/{groupName}/schemas/{type}/versions/{version}")
        @Produces({"application/json"})
        @io.swagger.annotations.ApiOperation(value = "", notes = "Delete schema version from the group.", response = Void.class, tags = {"Group", })
        @io.swagger.annotations.ApiResponses(value = {
                @io.swagger.annotations.ApiResponse(code = 204, message = "Schema corresponding to the version", response = Void.class),
                @io.swagger.annotations.ApiResponse(code = 404, message = "Group with given name not found", response = Void.class),
                @io.swagger.annotations.ApiResponse(code = 500, message = "Internal server error while deleting schema from group", response = Void.class)})
        Response deleteSchemaVersion(@ApiParam(value = "Group name", required = true) @PathParam("groupName") String groupName,
                                     @ApiParam(value = "Schema type from SchemaInfo#type or VersionInfo#type", required = true) @PathParam("type") String type,
                                     @ApiParam(value = "Version number", required = true) @PathParam("version") Integer version,
                                     @ApiParam(value = "namespace") @QueryParam("namespace") String namespace);

        @POST
        @Path("/{groupName}/schemas/versions/find")
        @Consumes({"application/json"})
        @Produces({"application/json"})
        @io.swagger.annotations.ApiOperation(value = "", notes = "Get the version for the schema if it is registered.", response = VersionInfo.class, tags = {"Schema", })
        @io.swagger.annotations.ApiResponses(value = {
                @io.swagger.annotations.ApiResponse(code = 200, message = "Schema version", response = VersionInfo.class),
                @io.swagger.annotations.ApiResponse(code = 404, message = "Group with given name not found", response = Void.class),
                @io.swagger.annotations.ApiResponse(code = 500, message = "Internal server error while fetching Group details", response = Void.class)})
        Response getSchemaVersion(@ApiParam(value = "Group name", required = true) @PathParam("groupName") String groupName,
                                  @ApiParam(value = "Get schema corresponding to the version", required = true) SchemaInfo schemaInfo,
                                  @ApiParam(value = "namespace") @QueryParam("namespace") String namespace);

        @GET
        @Produces({"application/json"})
        @io.swagger.annotations.ApiOperation(value = "", notes = "List all groups", response = ListGroupsResponse.class, tags = {"Group", })
        @io.swagger.annotations.ApiResponses(value = {
                @io.swagger.annotations.ApiResponse(code = 200, message = "List of all groups", response = ListGroupsResponse.class),
                @io.swagger.annotations.ApiResponse(code = 500, message = "Internal server error while fetching the list of Groups", response = Void.class)})
        Response listGroups(@ApiParam(value = "Continuation token") @QueryParam("continuationToken") String continuationToken,
                            @ApiParam(value = "The numbers of items to return") @QueryParam("limit") Integer limit,
                            @ApiParam(value = "namespace") @QueryParam("namespace") String namespace);

        @PUT
        @Path("/{groupName}/compatibility")
        @Consumes({"application/json"})
        @io.swagger.annotations.ApiOperation(value = "", notes = "update compatibility of an existing Group", response = Void.class, tags = {"Group", })
        @io.swagger.annotations.ApiResponses(value = {
                @io.swagger.annotations.ApiResponse(code = 200, message = "Updated schema validation policy", response = Void.class),
                @io.swagger.annotations.ApiResponse(code = 404, message = "Group with given name not found", response = Void.class),
                @io.swagger.annotations.ApiResponse(code = 409, message = "Write conflict", response = Void.class),
                @io.swagger.annotations.ApiResponse(code = 500, message = "Internal server error while updating Group's compatibility", response = Void.class)})
        Response updateCompatibility(@ApiParam(value = "Group name", required = true) @PathParam("groupName") String groupName,
<<<<<<< HEAD
                                             @ApiParam(value = "update group policy", required = true) UpdateCompatibilityRequest updateCompatibilityRequest,
                                             @ApiParam(value = "namespace") @QueryParam("namespace") String namespace);
=======
                                             @ApiParam(value = "update group policy", required = true) UpdateCompatibilityRequest updateCompatibilityRequest);
>>>>>>> fe865963

        @POST
        @Path("/{groupName}/schemas/versions/validate")
        @Consumes({"application/json"})
        @Produces({"application/json"})
        @io.swagger.annotations.ApiOperation(value = "", notes = "Checks if given schema is compatible with schemas in the registry for current policy setting.", response = Valid.class, tags = {"Group", })
        @io.swagger.annotations.ApiResponses(value = {
                @io.swagger.annotations.ApiResponse(code = 200, message = "Schema validation response", response = Valid.class),
                @io.swagger.annotations.ApiResponse(code = 404, message = "Group with given name not found", response = Void.class),
                @io.swagger.annotations.ApiResponse(code = 500, message = "Internal server error while trying to validate schema", response = Void.class)})
        Response validate(@ApiParam(value = "Group name", required = true) @PathParam("groupName") String groupName,
<<<<<<< HEAD
                          @ApiParam(value = "Checks if schema is valid with respect to supplied compatibility", required = true) ValidateRequest validateRequest,
                          @ApiParam(value = "namespace") @QueryParam("namespace") String namespace);
=======
                          @ApiParam(value = "Checks if schema is valid with respect to supplied compatibility", required = true) ValidateRequest validateRequest);
>>>>>>> fe865963
    }

    /**
     * ASync Group apis. Identical to {@link GroupsApi}. All methods in this interface are asynchronous and use
     * {@link AsyncResponse}. This is used on service side so that all api implementation is asynchronous.
     */
    @Path("/v1/groups")
    @io.swagger.annotations.Api(description = "the groups API")
    @Beta
    public interface GroupsApiAsync {
        @POST
        @Path("/{groupName}/codecTypes")
        @Consumes({"application/json"})
        @io.swagger.annotations.ApiOperation(value = "", notes = "Adds a new codecType to the group.", response = Void.class, tags = {"Group", })
        @io.swagger.annotations.ApiResponses(value = {
                @io.swagger.annotations.ApiResponse(code = 201, message = "Successfully added codecType to group", response = Void.class),
                @io.swagger.annotations.ApiResponse(code = 404, message = "Group not found", response = Void.class),
                @io.swagger.annotations.ApiResponse(code = 500, message = "Internal server error while registering codectype to a Group", response = Void.class)})
        void addCodecType(@ApiParam(value = "Group name", required = true) @PathParam("groupName") String groupName,
                          @ApiParam(value = "Add codec type", required = true) String codecType,
                          @ApiParam(value = "namespace") @QueryParam("namespace") String namespace,
                          @Suspended AsyncResponse asyncResponse);

        @POST
        @Path("/{groupName}/schemas/versions")
        @Consumes({"application/json"})
        @Produces({"application/json"})
        @io.swagger.annotations.ApiOperation(value = "", notes = "Adds a new schema to the group", response = VersionInfo.class, tags = {"Group", })
        @io.swagger.annotations.ApiResponses(value = {
                @io.swagger.annotations.ApiResponse(code = 201, message = "Successfully added schema to the group", response = VersionInfo.class),
                @io.swagger.annotations.ApiResponse(code = 404, message = "Group not found", response = Void.class),
                @io.swagger.annotations.ApiResponse(code = 409, message = "Incompatible schema", response = Void.class),
                @io.swagger.annotations.ApiResponse(code = 417, message = "Invalid serialization format", response = Void.class),
                @io.swagger.annotations.ApiResponse(code = 500, message = "Internal server error while adding a schema", response = Void.class)})
        void addSchema(@ApiParam(value = "Group name", required = true) @PathParam("groupName") String groupName,
                       @ApiParam(value = "Add new schema to group", required = true) SchemaInfo schemaInfo,
<<<<<<< HEAD
                       @ApiParam(value = "namespace") @QueryParam("namespace") String namespace,
=======
>>>>>>> fe865963
                       @Suspended AsyncResponse asyncResponse);

        @POST
        @Path("/{groupName}/schemas/versions/canRead")
        @Consumes({"application/json"})
        @Produces({"application/json"})
        @io.swagger.annotations.ApiOperation(value = "", notes = "Checks if given schema can be used for reads subject to compatibility policy in the compatibility.", response = CanRead.class, tags = {"Group", })
        @io.swagger.annotations.ApiResponses(value = {
                @io.swagger.annotations.ApiResponse(code = 200, message = "Response to tell whether schema can be used to read existing schemas", response = CanRead.class),
                @io.swagger.annotations.ApiResponse(code = 404, message = "Group with given name not found", response = Void.class),
                @io.swagger.annotations.ApiResponse(code = 500, message = "Internal server error while checking schema for readability", response = Void.class)})
        void canRead(@ApiParam(value = "Group name", required = true) @PathParam("groupName") String groupName,
                     @ApiParam(value = "Checks if schema can be used to read the data in the stream based on compatibility policy.", required = true) SchemaInfo schemaInfo,
<<<<<<< HEAD
                     @ApiParam(value = "namespace") @QueryParam("namespace") String namespace,
=======
>>>>>>> fe865963
                     @Suspended AsyncResponse asyncResponse);

        @POST
        @Consumes({"application/json"})
        @io.swagger.annotations.ApiOperation(value = "", notes = "Create a new Group", response = Void.class, tags = {"Group", })
        @io.swagger.annotations.ApiResponses(value = {
                @io.swagger.annotations.ApiResponse(code = 201, message = "Successfully added group", response = Void.class),
                @io.swagger.annotations.ApiResponse(code = 409, message = "Group with given name already exists", response = Void.class),
                @io.swagger.annotations.ApiResponse(code = 500, message = "Internal server error while creating a Group", response = Void.class)})
        void createGroup(@ApiParam(value = "The Group configuration", required = true) CreateGroupRequest createGroupRequest, 
<<<<<<< HEAD
                         @ApiParam(value = "namespace") @QueryParam("namespace") String namespace,
=======
>>>>>>> fe865963
                         @Suspended AsyncResponse asyncResponse);

        @DELETE
        @Path("/{groupName}")
        @io.swagger.annotations.ApiOperation(value = "", notes = "Delete a Group", response = Void.class, tags = {"Group", })
        @io.swagger.annotations.ApiResponses(value = {
                @io.swagger.annotations.ApiResponse(code = 204, message = "Successfully deleted the Group", response = Void.class),
                @io.swagger.annotations.ApiResponse(code = 500, message = "Internal server error while deleting the Group", response = Void.class)})
        void deleteGroup(@ApiParam(value = "Group name", required = true) @PathParam("groupName") String groupName,
<<<<<<< HEAD
                         @ApiParam(value = "namespace") @QueryParam("namespace") String namespace,
=======
>>>>>>> fe865963
                         @Suspended AsyncResponse asyncResponse);

        @GET
        @Path("/{groupName}/codecTypes")
        @Produces({"application/json"})
        @io.swagger.annotations.ApiOperation(value = "", notes = "Get codecTypes for the group.", response = CodecTypesList.class, tags = {"Group", })
        @io.swagger.annotations.ApiResponses(value = {
                @io.swagger.annotations.ApiResponse(code = 200, message = "Found CodecTypes", response = CodecTypesList.class),
                @io.swagger.annotations.ApiResponse(code = 404, message = "Group or encoding id with given name not found", response = Void.class),
                @io.swagger.annotations.ApiResponse(code = 500, message = "Internal server error while fetching codecTypes registered", response = Void.class)})
        void getCodecTypesList(@ApiParam(value = "Group name", required = true) @PathParam("groupName") String groupName,
<<<<<<< HEAD
                               @ApiParam(value = "namespace") @QueryParam("namespace") String namespace,
=======
>>>>>>> fe865963
                               @Suspended AsyncResponse asyncResponse);

        @GET
        @Path("/{groupName}/encodings/{encodingId}")
        @Produces({"application/json"})
        @io.swagger.annotations.ApiOperation(value = "", notes = "Get the encoding information corresponding to the encoding id.", response = EncodingInfo.class, tags = {"Group", })
        @io.swagger.annotations.ApiResponses(value = {
                @io.swagger.annotations.ApiResponse(code = 200, message = "Found Encoding", response = EncodingInfo.class),
                @io.swagger.annotations.ApiResponse(code = 404, message = "Group or encoding id with given name not found", response = Void.class),
                @io.swagger.annotations.ApiResponse(code = 500, message = "Internal server error while getting encoding info corresponding to encoding id", response = Void.class)})
        void getEncodingInfo(@ApiParam(value = "Group name", required = true) @PathParam("groupName") String groupName,
                             @ApiParam(value = "Encoding id that identifies a unique combination of schema and codecType", required = true) @PathParam("encodingId") Integer encodingId,
<<<<<<< HEAD
                             @ApiParam(value = "namespace") @QueryParam("namespace") String namespace,
=======
>>>>>>> fe865963
                             @Suspended AsyncResponse asyncResponse);

        @GET
        @Path("/{groupName}")
        @Produces({"application/json"})
        @io.swagger.annotations.ApiOperation(value = "", notes = "Fetch the properties of an existing Group", response = GroupProperties.class, tags = {"Group", })
        @io.swagger.annotations.ApiResponses(value = {
                @io.swagger.annotations.ApiResponse(code = 200, message = "Found Group properties", response = GroupProperties.class),
                @io.swagger.annotations.ApiResponse(code = 404, message = "Group with given name not found", response = Void.class),
                @io.swagger.annotations.ApiResponse(code = 500, message = "Internal server error while fetching Group details", response = Void.class)})
        void getGroupProperties(@ApiParam(value = "Group name", required = true) @PathParam("groupName") String groupName,
<<<<<<< HEAD
                                @ApiParam(value = "namespace") @QueryParam("namespace") String namespace,
=======
>>>>>>> fe865963
                                @Suspended AsyncResponse asyncResponse);

        @GET
        @Path("/{groupName}/history")
        @Produces({"application/json"})
        @io.swagger.annotations.ApiOperation(value = "", notes = "Fetch the history of schema evolution of a Group", response = GroupHistory.class, tags = {"Group", })
        @io.swagger.annotations.ApiResponses(value = {
                @io.swagger.annotations.ApiResponse(code = 200, message = "Found Group history", response = GroupHistory.class),
                @io.swagger.annotations.ApiResponse(code = 404, message = "Group with given name not found", response = Void.class),
                @io.swagger.annotations.ApiResponse(code = 500, message = "Internal server error while fetching Group history", response = Void.class)})
        void getGroupHistory(@ApiParam(value = "Group name", required = true) @PathParam("groupName") String groupName,
<<<<<<< HEAD
                             @ApiParam(value = "namespace") @QueryParam("namespace") String namespace,
=======
>>>>>>> fe865963
                             @Suspended AsyncResponse asyncResponse);

        @GET
        @Path("/{groupName}/schemas/versions")
        @Produces({"application/json"})
        @io.swagger.annotations.ApiOperation(value = "", notes = "Get all schema versions for the group.", response = SchemaVersionsList.class, tags = {"Schema", })
        @io.swagger.annotations.ApiResponses(value = {
                @io.swagger.annotations.ApiResponse(code = 200, message = "Versioned history of schemas registered under the group", response = SchemaVersionsList.class),
                @io.swagger.annotations.ApiResponse(code = 404, message = "Group with given name not found", response = Void.class),
                @io.swagger.annotations.ApiResponse(code = 500, message = "Internal server error while fetching Group details", response = Void.class)})
        void getSchemaVersions(@ApiParam(value = "Group name", required = true) @PathParam("groupName") String groupName,
                               @ApiParam(value = "Type") @QueryParam("type") String type,
                               @ApiParam(value = "namespace") @QueryParam("namespace") String namespace,
                               @Suspended AsyncResponse asyncResponse);

        @GET
        @Path("/{groupName}/schemas")
        @Produces({"application/json"})
        @io.swagger.annotations.ApiOperation(value = "", notes = "Fetch latest schema versions for all objects identified by SchemaInfo#type under a Group. If query param type is specified then latest schema for the type is returned.", response = SchemaVersionsList.class, tags = {"Group", })
        @io.swagger.annotations.ApiResponses(value = {
                @io.swagger.annotations.ApiResponse(code = 200, message = "Latest schemas for all objects identified by SchemaInfo#type under the group", response = SchemaVersionsList.class),
                @io.swagger.annotations.ApiResponse(code = 404, message = "Group with given name not found", response = Void.class),
                @io.swagger.annotations.ApiResponse(code = 500, message = "Internal server error while fetching Group's latest schemas", response = Void.class)})
        void getSchemas(@ApiParam(value = "Group name", required = true) @PathParam("groupName") String groupName,
                        @ApiParam(value = "Type of object") @QueryParam("type") String type,
                        @ApiParam(value = "namespace") @QueryParam("namespace") String namespace,
                        @Suspended AsyncResponse asyncResponse);

        @PUT
        @Path("/{groupName}/encodings")
        @Consumes({"application/json"})
        @Produces({"application/json"})
        @io.swagger.annotations.ApiOperation(value = "", notes = "Get an encoding id that uniquely identifies a schema version and codec type pair.", response = EncodingId.class, tags = {"Group", })
        @io.swagger.annotations.ApiResponses(value = {
                @io.swagger.annotations.ApiResponse(code = 200, message = "Found Encoding", response = EncodingId.class),
                @io.swagger.annotations.ApiResponse(code = 404, message = "Group with given name or version not found", response = Void.class),
                @io.swagger.annotations.ApiResponse(code = 412, message = "Codec type not registered", response = Void.class),
                @io.swagger.annotations.ApiResponse(code = 500, message = "Internal server error while getting encoding id", response = Void.class)})
        void getEncodingId(@ApiParam(value = "Group name", required = true) @PathParam("groupName") String groupName,
                           @ApiParam(value = "Get schema corresponding to the version", required = true) GetEncodingIdRequest getEncodingIdRequest,
<<<<<<< HEAD
                           @ApiParam(value = "namespace") @QueryParam("namespace") String namespace,
=======
>>>>>>> fe865963
                           @Suspended AsyncResponse asyncResponse);

        @GET
        @Path("/{groupName}/schemas/schema/{schemaId}")
        @Produces({"application/json"})
        @io.swagger.annotations.ApiOperation(value = "", notes = "Get schema from the version id that uniquely identifies the schema in the group.", response = SchemaInfo.class, tags = {"Group", })
        @io.swagger.annotations.ApiResponses(value = {
                @io.swagger.annotations.ApiResponse(code = 200, message = "Schema corresponding to the version", response = SchemaInfo.class),
                @io.swagger.annotations.ApiResponse(code = 404, message = "Group with given name not found", response = Void.class),
                @io.swagger.annotations.ApiResponse(code = 500, message = "Internal server error while fetching schema from version", response = Void.class)})
        void getSchemaForId(@ApiParam(value = "Group name", required = true) @PathParam("groupName") String groupName,
                                         @ApiParam(value = "version id", required = true) @PathParam("schemaId") Integer schemaId,
<<<<<<< HEAD
                                         @ApiParam(value = "namespace") @QueryParam("namespace") String namespace,
=======
>>>>>>> fe865963
                                         @Suspended AsyncResponse asyncResponse);

        @DELETE
        @Path("/{groupName}/schemas/schema/{schemaId}")
        @Produces({"application/json"})
        @io.swagger.annotations.ApiOperation(value = "", notes = "Delete schema version from the group.", response = Void.class, tags = {"Group", })
        @io.swagger.annotations.ApiResponses(value = {
                @io.swagger.annotations.ApiResponse(code = 204, message = "Schema corresponding to the version", response = Void.class),
                @io.swagger.annotations.ApiResponse(code = 404, message = "Group with given name not found", response = Void.class),
                @io.swagger.annotations.ApiResponse(code = 500, message = "Internal server error while deleting schema from group", response = Void.class)})
        void deleteSchemaForId(@ApiParam(value = "Group name", required = true) @PathParam("groupName") String groupName,
                                            @ApiParam(value = "version id", required = true) @PathParam("schemaId") Integer version,
<<<<<<< HEAD
                                            @ApiParam(value = "namespace") @QueryParam("namespace") String namespace,
=======
>>>>>>> fe865963
                                            @Suspended AsyncResponse asyncResponse);

        @GET
        @Path("/{groupName}/schemas/{type}/versions/{version}")
        @Produces({"application/json"})
        @io.swagger.annotations.ApiOperation(value = "", notes = "Get schema from the version id that uniquely identifies the schema in the group.", response = SchemaInfo.class, tags = {"Group", })
        @io.swagger.annotations.ApiResponses(value = {
                @io.swagger.annotations.ApiResponse(code = 200, message = "Schema corresponding to the version", response = SchemaInfo.class),
                @io.swagger.annotations.ApiResponse(code = 404, message = "Group with given name not found", response = Void.class),
                @io.swagger.annotations.ApiResponse(code = 500, message = "Internal server error while fetching schema from version", response = Void.class)})
        void getSchemaFromVersion(@ApiParam(value = "Group name", required = true) @PathParam("groupName") String groupName,
                                  @ApiParam(value = "Schema type from SchemaInfo#type or VersionInfo#type", required = true) @PathParam("type") String type,
                                  @ApiParam(value = "Version number", required = true) @PathParam("version") Integer version,
                                  @ApiParam(value = "namespace") @QueryParam("namespace") String namespace,
                                  @Suspended AsyncResponse asyncResponse);

        @DELETE
        @Path("/{groupName}/schemas/{type}/versions/{version}")
        @Produces({"application/json"})
        @io.swagger.annotations.ApiOperation(value = "", notes = "Delete schema version from the group.", response = Void.class, tags = {"Group", })
        @io.swagger.annotations.ApiResponses(value = {
                @io.swagger.annotations.ApiResponse(code = 204, message = "Schema corresponding to the version", response = Void.class),
                @io.swagger.annotations.ApiResponse(code = 404, message = "Group with given name not found", response = Void.class),
                @io.swagger.annotations.ApiResponse(code = 500, message = "Internal server error while deleting schema from group", response = Void.class)})
        void deleteSchemaVersion(@ApiParam(value = "Group name", required = true) @PathParam("groupName") String groupName,
                                 @ApiParam(value = "Schema type from SchemaInfo#type or VersionInfo#type", required = true) @PathParam("type") String type,
                                 @ApiParam(value = "Version number", required = true) @PathParam("version") Integer version,
                                 @ApiParam(value = "namespace") @QueryParam("namespace") String namespace,
                                 @Suspended AsyncResponse asyncResponse);

        @POST
        @Path("/{groupName}/schemas/versions/find")
        @Consumes({"application/json"})
        @Produces({"application/json"})
        @io.swagger.annotations.ApiOperation(value = "", notes = "Get the version for the schema if it is registered.", response = VersionInfo.class, tags = {"Schema", })
        @io.swagger.annotations.ApiResponses(value = {
                @io.swagger.annotations.ApiResponse(code = 200, message = "Schema version", response = VersionInfo.class),
                @io.swagger.annotations.ApiResponse(code = 404, message = "Group with given name not found", response = Void.class),
                @io.swagger.annotations.ApiResponse(code = 500, message = "Internal server error while fetching Group details", response = Void.class)})
        void getSchemaVersion(@ApiParam(value = "Group name", required = true) @PathParam("groupName") String groupName,
                              @ApiParam(value = "Get schema corresponding to the version", required = true) SchemaInfo schemaInfo,
                              @ApiParam(value = "namespace") @QueryParam("namespace") String namespace,
                              @Suspended AsyncResponse asyncResponse);

        @GET
        @Produces({"application/json"})
        @io.swagger.annotations.ApiOperation(value = "", notes = "List all groups", response = ListGroupsResponse.class, tags = {"Group", })
        @io.swagger.annotations.ApiResponses(value = {
                @io.swagger.annotations.ApiResponse(code = 200, message = "List of all groups", response = ListGroupsResponse.class),
                @io.swagger.annotations.ApiResponse(code = 500, message = "Internal server error while fetching the list of Groups", response = Void.class)})
        void listGroups(@ApiParam(value = "Continuation token") @QueryParam("continuationToken") String continuationToken,
                        @ApiParam(value = "The numbers of items to return") @QueryParam("limit") Integer limit,
<<<<<<< HEAD
                        @ApiParam(value = "namespace") @QueryParam("namespace") String namespace,
=======
>>>>>>> fe865963
                        @Suspended AsyncResponse asyncResponse);

        @PUT
        @Path("/{groupName}/compatibility")
        @Consumes({"application/json"})
        @io.swagger.annotations.ApiOperation(value = "", notes = "update compatibility of an existing Group", response = Void.class, tags = {"Group", })
        @io.swagger.annotations.ApiResponses(value = {
                @io.swagger.annotations.ApiResponse(code = 200, message = "Updated schema validation policy", response = Void.class),
                @io.swagger.annotations.ApiResponse(code = 404, message = "Group with given name not found", response = Void.class),
                @io.swagger.annotations.ApiResponse(code = 409, message = "Write conflict", response = Void.class),
                @io.swagger.annotations.ApiResponse(code = 500, message = "Internal server error while updating Group's compatibility", response = Void.class)})
        void updateCompatibility(@ApiParam(value = "Group name", required = true) @PathParam("groupName") String groupName,
                                         @ApiParam(value = "update group policy", required = true) UpdateCompatibilityRequest updateCompatibilityRequest,
<<<<<<< HEAD
                                         @ApiParam(value = "namespace") @QueryParam("namespace") String namespace,
=======
>>>>>>> fe865963
                                         @Suspended AsyncResponse asyncResponse);

        @POST
        @Path("/{groupName}/schemas/versions/validate")
        @Consumes({"application/json"})
        @Produces({"application/json"})
        @io.swagger.annotations.ApiOperation(value = "", notes = "Checks if given schema is compatible with schemas in the registry for current policy setting.", response = Valid.class, tags = {"Group", })
        @io.swagger.annotations.ApiResponses(value = {
                @io.swagger.annotations.ApiResponse(code = 200, message = "Schema validation response", response = Valid.class),
                @io.swagger.annotations.ApiResponse(code = 404, message = "Group with given name not found", response = Void.class),
                @io.swagger.annotations.ApiResponse(code = 500, message = "Internal server error while trying to validate schema", response = Void.class)})
        void validate(@ApiParam(value = "Group name", required = true) @PathParam("groupName") String groupName,
                      @ApiParam(value = "Checks if schema is valid with respect to supplied compatibility", required = true) ValidateRequest validateRequest,
<<<<<<< HEAD
                      @ApiParam(value = "namespace") @QueryParam("namespace") String namespace,
=======
>>>>>>> fe865963
                      @Suspended AsyncResponse asyncResponse);
    }

    /**
     * Sync Schemas apis. Identical to {@link SchemasApiAsync}. All methods in this interface are synchronous and return {@link Response} object.
     * The purposes of this interface is to be used by proxy-client.
     */
    @Path("/v1/schemas")
    @io.swagger.annotations.Api(description = "the schemas API")
    @Beta
    public interface SchemasApi {
        @POST
        @Path("/addedTo")
        @Consumes({"application/json"})
        @Produces({"application/json"})
        @io.swagger.annotations.ApiOperation(value = "", notes = "Gets a map of groups to version info where the schema if it is registered. SchemaInfo#properties is ignored while comparing the schema.", response = AddedTo.class, tags = {"Schema", })
        @io.swagger.annotations.ApiResponses(value = {
                @io.swagger.annotations.ApiResponse(code = 200, message = "Schema version", response = AddedTo.class),
                @io.swagger.annotations.ApiResponse(code = 404, message = "Schema not found", response = Void.class),
                @io.swagger.annotations.ApiResponse(code = 500, message = "Internal server error while fetching Schema references", response = Void.class)})
        Response getSchemaReferences(@ApiParam(value = "Get schema references for the supplied schema", required = true) SchemaInfo schemaInfo,
                                     @ApiParam(value = "namespace") @QueryParam("namespace") String namespace);

    }

    /**
     * Sync Schemas apis. Identical to {@link SchemasApi}. All methods in this interface are asynchronous.
     */
    @Path("/v1/schemas")
    @io.swagger.annotations.Api(description = "the schemas API")
    @Beta
    public interface SchemasApiAsync {
        @POST
        @Path("/addedTo")
        @Consumes({"application/json"})
        @Produces({"application/json"})
        @io.swagger.annotations.ApiOperation(value = "", notes = "Gets a map of groups to version info where the schema if it is registered. SchemaInfo#properties is ignored while comparing the schema.", response = AddedTo.class, tags = {"Schema", })
        @io.swagger.annotations.ApiResponses(value = {
                @io.swagger.annotations.ApiResponse(code = 200, message = "Schema version", response = AddedTo.class),
                @io.swagger.annotations.ApiResponse(code = 404, message = "Schema not found", response = Void.class),
                @io.swagger.annotations.ApiResponse(code = 500, message = "Internal server error while fetching Schema references", response = Void.class)})
        void getSchemaReferences(@ApiParam(value = "Get schema references for the supplied schema", required = true) SchemaInfo schemaInfo,
                                 @ApiParam(value = "namespace") @QueryParam("namespace") String namespace,
                                 @Suspended AsyncResponse asyncResponse);
    }
}<|MERGE_RESOLUTION|>--- conflicted
+++ resolved
@@ -5,7 +5,7 @@
  * you may not use this file except in compliance with the License.
  * You may obtain a copy of the License at
  * 
- *     http://www.apache.org/licenses/LICENSE-2.0
+ * http://www.apache.org/licenses/LICENSE-2.0
  */
 package io.pravega.schemaregistry.contract.v1;
 
@@ -207,12 +207,8 @@
                 @io.swagger.annotations.ApiResponse(code = 404, message = "Group with given name not found", response = Void.class),
                 @io.swagger.annotations.ApiResponse(code = 500, message = "Internal server error while deleting schema from group", response = Void.class)})
         Response deleteSchemaForId(@ApiParam(value = "Group name", required = true) @PathParam("groupName") String groupName,
-<<<<<<< HEAD
                                                 @ApiParam(value = "version id", required = true) @PathParam("schemaId") Integer version,
                                                 @ApiParam(value = "namespace") @QueryParam("namespace") String namespace);
-=======
-                                                @ApiParam(value = "version id", required = true) @PathParam("schemaId") Integer version);
->>>>>>> fe865963
 
         @GET
         @Path("/{groupName}/schemas/schema/{schemaId}")
@@ -223,12 +219,8 @@
                 @io.swagger.annotations.ApiResponse(code = 404, message = "Group with given name not found", response = Void.class),
                 @io.swagger.annotations.ApiResponse(code = 500, message = "Internal server error while fetching schema from version", response = Void.class)})
         Response getSchemaForId(@ApiParam(value = "Group name", required = true) @PathParam("groupName") String groupName,
-<<<<<<< HEAD
                                              @ApiParam(value = "version id", required = true) @PathParam("schemaId") Integer schemaId,
                                              @ApiParam(value = "namespace") @QueryParam("namespace") String namespace);
-=======
-                                             @ApiParam(value = "version id", required = true) @PathParam("schemaId") Integer schemaId);
->>>>>>> fe865963
 
         @GET
         @Path("/{groupName}/schemas/{type}/versions/{version}")
@@ -284,17 +276,13 @@
         @Consumes({"application/json"})
         @io.swagger.annotations.ApiOperation(value = "", notes = "update compatibility of an existing Group", response = Void.class, tags = {"Group", })
         @io.swagger.annotations.ApiResponses(value = {
-                @io.swagger.annotations.ApiResponse(code = 200, message = "Updated schema validation policy", response = Void.class),
+                @io.swagger.annotations.ApiResponse(code = 200, message = "Updated schema compatibility policy", response = Void.class),
                 @io.swagger.annotations.ApiResponse(code = 404, message = "Group with given name not found", response = Void.class),
                 @io.swagger.annotations.ApiResponse(code = 409, message = "Write conflict", response = Void.class),
                 @io.swagger.annotations.ApiResponse(code = 500, message = "Internal server error while updating Group's compatibility", response = Void.class)})
         Response updateCompatibility(@ApiParam(value = "Group name", required = true) @PathParam("groupName") String groupName,
-<<<<<<< HEAD
                                              @ApiParam(value = "update group policy", required = true) UpdateCompatibilityRequest updateCompatibilityRequest,
                                              @ApiParam(value = "namespace") @QueryParam("namespace") String namespace);
-=======
-                                             @ApiParam(value = "update group policy", required = true) UpdateCompatibilityRequest updateCompatibilityRequest);
->>>>>>> fe865963
 
         @POST
         @Path("/{groupName}/schemas/versions/validate")
@@ -306,12 +294,8 @@
                 @io.swagger.annotations.ApiResponse(code = 404, message = "Group with given name not found", response = Void.class),
                 @io.swagger.annotations.ApiResponse(code = 500, message = "Internal server error while trying to validate schema", response = Void.class)})
         Response validate(@ApiParam(value = "Group name", required = true) @PathParam("groupName") String groupName,
-<<<<<<< HEAD
                           @ApiParam(value = "Checks if schema is valid with respect to supplied compatibility", required = true) ValidateRequest validateRequest,
                           @ApiParam(value = "namespace") @QueryParam("namespace") String namespace);
-=======
-                          @ApiParam(value = "Checks if schema is valid with respect to supplied compatibility", required = true) ValidateRequest validateRequest);
->>>>>>> fe865963
     }
 
     /**
@@ -348,10 +332,7 @@
                 @io.swagger.annotations.ApiResponse(code = 500, message = "Internal server error while adding a schema", response = Void.class)})
         void addSchema(@ApiParam(value = "Group name", required = true) @PathParam("groupName") String groupName,
                        @ApiParam(value = "Add new schema to group", required = true) SchemaInfo schemaInfo,
-<<<<<<< HEAD
                        @ApiParam(value = "namespace") @QueryParam("namespace") String namespace,
-=======
->>>>>>> fe865963
                        @Suspended AsyncResponse asyncResponse);
 
         @POST
@@ -365,10 +346,7 @@
                 @io.swagger.annotations.ApiResponse(code = 500, message = "Internal server error while checking schema for readability", response = Void.class)})
         void canRead(@ApiParam(value = "Group name", required = true) @PathParam("groupName") String groupName,
                      @ApiParam(value = "Checks if schema can be used to read the data in the stream based on compatibility policy.", required = true) SchemaInfo schemaInfo,
-<<<<<<< HEAD
                      @ApiParam(value = "namespace") @QueryParam("namespace") String namespace,
-=======
->>>>>>> fe865963
                      @Suspended AsyncResponse asyncResponse);
 
         @POST
@@ -379,10 +357,7 @@
                 @io.swagger.annotations.ApiResponse(code = 409, message = "Group with given name already exists", response = Void.class),
                 @io.swagger.annotations.ApiResponse(code = 500, message = "Internal server error while creating a Group", response = Void.class)})
         void createGroup(@ApiParam(value = "The Group configuration", required = true) CreateGroupRequest createGroupRequest, 
-<<<<<<< HEAD
                          @ApiParam(value = "namespace") @QueryParam("namespace") String namespace,
-=======
->>>>>>> fe865963
                          @Suspended AsyncResponse asyncResponse);
 
         @DELETE
@@ -392,10 +367,7 @@
                 @io.swagger.annotations.ApiResponse(code = 204, message = "Successfully deleted the Group", response = Void.class),
                 @io.swagger.annotations.ApiResponse(code = 500, message = "Internal server error while deleting the Group", response = Void.class)})
         void deleteGroup(@ApiParam(value = "Group name", required = true) @PathParam("groupName") String groupName,
-<<<<<<< HEAD
                          @ApiParam(value = "namespace") @QueryParam("namespace") String namespace,
-=======
->>>>>>> fe865963
                          @Suspended AsyncResponse asyncResponse);
 
         @GET
@@ -407,10 +379,7 @@
                 @io.swagger.annotations.ApiResponse(code = 404, message = "Group or encoding id with given name not found", response = Void.class),
                 @io.swagger.annotations.ApiResponse(code = 500, message = "Internal server error while fetching codecTypes registered", response = Void.class)})
         void getCodecTypesList(@ApiParam(value = "Group name", required = true) @PathParam("groupName") String groupName,
-<<<<<<< HEAD
                                @ApiParam(value = "namespace") @QueryParam("namespace") String namespace,
-=======
->>>>>>> fe865963
                                @Suspended AsyncResponse asyncResponse);
 
         @GET
@@ -423,10 +392,7 @@
                 @io.swagger.annotations.ApiResponse(code = 500, message = "Internal server error while getting encoding info corresponding to encoding id", response = Void.class)})
         void getEncodingInfo(@ApiParam(value = "Group name", required = true) @PathParam("groupName") String groupName,
                              @ApiParam(value = "Encoding id that identifies a unique combination of schema and codecType", required = true) @PathParam("encodingId") Integer encodingId,
-<<<<<<< HEAD
                              @ApiParam(value = "namespace") @QueryParam("namespace") String namespace,
-=======
->>>>>>> fe865963
                              @Suspended AsyncResponse asyncResponse);
 
         @GET
@@ -438,10 +404,7 @@
                 @io.swagger.annotations.ApiResponse(code = 404, message = "Group with given name not found", response = Void.class),
                 @io.swagger.annotations.ApiResponse(code = 500, message = "Internal server error while fetching Group details", response = Void.class)})
         void getGroupProperties(@ApiParam(value = "Group name", required = true) @PathParam("groupName") String groupName,
-<<<<<<< HEAD
                                 @ApiParam(value = "namespace") @QueryParam("namespace") String namespace,
-=======
->>>>>>> fe865963
                                 @Suspended AsyncResponse asyncResponse);
 
         @GET
@@ -453,10 +416,7 @@
                 @io.swagger.annotations.ApiResponse(code = 404, message = "Group with given name not found", response = Void.class),
                 @io.swagger.annotations.ApiResponse(code = 500, message = "Internal server error while fetching Group history", response = Void.class)})
         void getGroupHistory(@ApiParam(value = "Group name", required = true) @PathParam("groupName") String groupName,
-<<<<<<< HEAD
                              @ApiParam(value = "namespace") @QueryParam("namespace") String namespace,
-=======
->>>>>>> fe865963
                              @Suspended AsyncResponse asyncResponse);
 
         @GET
@@ -497,10 +457,7 @@
                 @io.swagger.annotations.ApiResponse(code = 500, message = "Internal server error while getting encoding id", response = Void.class)})
         void getEncodingId(@ApiParam(value = "Group name", required = true) @PathParam("groupName") String groupName,
                            @ApiParam(value = "Get schema corresponding to the version", required = true) GetEncodingIdRequest getEncodingIdRequest,
-<<<<<<< HEAD
                            @ApiParam(value = "namespace") @QueryParam("namespace") String namespace,
-=======
->>>>>>> fe865963
                            @Suspended AsyncResponse asyncResponse);
 
         @GET
@@ -513,10 +470,7 @@
                 @io.swagger.annotations.ApiResponse(code = 500, message = "Internal server error while fetching schema from version", response = Void.class)})
         void getSchemaForId(@ApiParam(value = "Group name", required = true) @PathParam("groupName") String groupName,
                                          @ApiParam(value = "version id", required = true) @PathParam("schemaId") Integer schemaId,
-<<<<<<< HEAD
                                          @ApiParam(value = "namespace") @QueryParam("namespace") String namespace,
-=======
->>>>>>> fe865963
                                          @Suspended AsyncResponse asyncResponse);
 
         @DELETE
@@ -529,10 +483,7 @@
                 @io.swagger.annotations.ApiResponse(code = 500, message = "Internal server error while deleting schema from group", response = Void.class)})
         void deleteSchemaForId(@ApiParam(value = "Group name", required = true) @PathParam("groupName") String groupName,
                                             @ApiParam(value = "version id", required = true) @PathParam("schemaId") Integer version,
-<<<<<<< HEAD
                                             @ApiParam(value = "namespace") @QueryParam("namespace") String namespace,
-=======
->>>>>>> fe865963
                                             @Suspended AsyncResponse asyncResponse);
 
         @GET
@@ -585,10 +536,7 @@
                 @io.swagger.annotations.ApiResponse(code = 500, message = "Internal server error while fetching the list of Groups", response = Void.class)})
         void listGroups(@ApiParam(value = "Continuation token") @QueryParam("continuationToken") String continuationToken,
                         @ApiParam(value = "The numbers of items to return") @QueryParam("limit") Integer limit,
-<<<<<<< HEAD
                         @ApiParam(value = "namespace") @QueryParam("namespace") String namespace,
-=======
->>>>>>> fe865963
                         @Suspended AsyncResponse asyncResponse);
 
         @PUT
@@ -596,16 +544,13 @@
         @Consumes({"application/json"})
         @io.swagger.annotations.ApiOperation(value = "", notes = "update compatibility of an existing Group", response = Void.class, tags = {"Group", })
         @io.swagger.annotations.ApiResponses(value = {
-                @io.swagger.annotations.ApiResponse(code = 200, message = "Updated schema validation policy", response = Void.class),
+                @io.swagger.annotations.ApiResponse(code = 200, message = "Updated schema compatibility policy", response = Void.class),
                 @io.swagger.annotations.ApiResponse(code = 404, message = "Group with given name not found", response = Void.class),
                 @io.swagger.annotations.ApiResponse(code = 409, message = "Write conflict", response = Void.class),
                 @io.swagger.annotations.ApiResponse(code = 500, message = "Internal server error while updating Group's compatibility", response = Void.class)})
         void updateCompatibility(@ApiParam(value = "Group name", required = true) @PathParam("groupName") String groupName,
                                          @ApiParam(value = "update group policy", required = true) UpdateCompatibilityRequest updateCompatibilityRequest,
-<<<<<<< HEAD
                                          @ApiParam(value = "namespace") @QueryParam("namespace") String namespace,
-=======
->>>>>>> fe865963
                                          @Suspended AsyncResponse asyncResponse);
 
         @POST
@@ -619,10 +564,7 @@
                 @io.swagger.annotations.ApiResponse(code = 500, message = "Internal server error while trying to validate schema", response = Void.class)})
         void validate(@ApiParam(value = "Group name", required = true) @PathParam("groupName") String groupName,
                       @ApiParam(value = "Checks if schema is valid with respect to supplied compatibility", required = true) ValidateRequest validateRequest,
-<<<<<<< HEAD
                       @ApiParam(value = "namespace") @QueryParam("namespace") String namespace,
-=======
->>>>>>> fe865963
                       @Suspended AsyncResponse asyncResponse);
     }
 
