--- conflicted
+++ resolved
@@ -1,20 +1,11 @@
 /**
  * Copyright (c) Dell Inc., or its subsidiaries. All Rights Reserved.
-<<<<<<< HEAD
- * <p>
- * Licensed under the Apache License, Version 2.0 (the "License");
- * you may not use this file except in compliance with the License.
- * You may obtain a copy of the License at
- * <p>
- * http://www.apache.org/licenses/LICENSE-2.0
-=======
  * 
  * Licensed under the Apache License, Version 2.0 (the "License");
  * you may not use this file except in compliance with the License.
  * You may obtain a copy of the License at
  * 
  *     http://www.apache.org/licenses/LICENSE-2.0
->>>>>>> fe865963
  */
 package io.pravega.schemaregistry.contract.data;
 
@@ -66,7 +57,6 @@
      */
     public static Compatibility allowAny() {
         return new Compatibility(Type.AllowAny);
-<<<<<<< HEAD
     }
 
     /**
@@ -76,8 +66,6 @@
      */
     public static Compatibility denyAll() {
         return new Compatibility(Type.DenyAll);
-=======
->>>>>>> fe865963
     }
 
     private static Compatibility backwardAndForward(BackwardAndForward backwardAndForward) {
@@ -85,22 +73,6 @@
     }
     
     /**
-<<<<<<< HEAD
-=======
-     * Compatibility policy that disallows any new schema changes. Effecfively rejects all schemas and declares them incompatible. 
-     *
-     * @return Compatibility policy that denies all changes. 
-     */
-    public static Compatibility denyAll() {
-        return new Compatibility(Type.DenyAll);
-    }
-
-    private static Compatibility backwardAndForward(BackwardAndForward backwardAndForward) {
-        return new Compatibility(Type.BackwardAndForward, backwardAndForward);
-    }
-    
-    /**
->>>>>>> fe865963
      * Method to create a compatibility policy of type backwardPolicy. BackwardPolicy policy implies new schema will be validated
      * to be capable of reading data written using the previous schema. 
      *
@@ -185,23 +157,14 @@
     }
 
     /**
-<<<<<<< HEAD
-     * Method to create a schemaValidationRules policy of type backwardPolicy till and forwardOne till. This is a combination of  
-=======
      * Method to create a compatibility policy of type backwardPolicy till and forwardOne till. This is a combination of  
->>>>>>> fe865963
      * backwardPolicy till and forwardOne till policies. 
      * All previous schemas till schema identified by version specified with {@link BackwardAndForward.BackwardTill} policy
      * can read data written by new schema. New schema can be used to read data written by any of previous schemas till schema 
      * identified by version {@link BackwardAndForward.ForwardTill}. 
      *
-<<<<<<< HEAD
-     * @param backwardTill version till which backwardPolicy schemaValidationRules is checked for.
-     * @param forwardTill version till which forwardOne schemaValidationRules is checked for.
-=======
      * @param backwardTill version till which backwardPolicy compatibility is checked for.
      * @param forwardTill version till which forwardOne compatibility is checked for.
->>>>>>> fe865963
      * @return Compatibility policy with backwardTill check And ForwardTill check.
      */
     public static Compatibility backwardTillAndForwardTill(VersionInfo backwardTill, VersionInfo forwardTill) {
@@ -209,20 +172,12 @@
     }
 
     /**
-<<<<<<< HEAD
-     * Method to create a schemaValidationRules policy of type backwardPolicy one and forwardOne till. 
-=======
      * Method to create a compatibility policy of type backwardPolicy one and forwardOne till. 
->>>>>>> fe865963
      *
      * All previous schemas till schema identified by version {@link BackwardAndForward.ForwardTill}
      * can read data written by new schema. New schema can be used to read data written by previous schema.
      *
-<<<<<<< HEAD
-     * @param forwardTill version till which forwardTill schemaValidationRules is checked for.
-=======
      * @param forwardTill version till which forwardTill compatibility is checked for.
->>>>>>> fe865963
      * @return Compatibility policy that describes backward check And ForwardTill check.
      */
     public static Compatibility backwardOneAndForwardTill(VersionInfo forwardTill) {
@@ -230,20 +185,12 @@
     }
 
     /**
-<<<<<<< HEAD
-     * Method to create a schemaValidationRules policy of type backwardPolicy till one and forwardOne one. 
-=======
      * Method to create a compatibility policy of type backwardPolicy till one and forwardOne one. 
->>>>>>> fe865963
      *
      * All previous schemas till schema identified by version {@link BackwardAndForward.BackwardTill}
      * can read data written by new schema. New schema can be used to read data written by previous schema.
      *
-<<<<<<< HEAD
-     * @param backwardTill version till which backwardTill schemaValidationRules is checked for.
-=======
      * @param backwardTill version till which backwardTill compatibility is checked for.
->>>>>>> fe865963
      * @return BackwardAndForward with backwardTill check And Forward check.
      */
     public static Compatibility backwardTillAndForwardOne(VersionInfo backwardTill) {
