--- conflicted
+++ resolved
@@ -177,11 +177,7 @@
     }
 
     public static VersionInfo encode(io.pravega.schemaregistry.contract.data.VersionInfo versionInfo) {
-<<<<<<< HEAD
-        return new VersionInfo().schemaName(versionInfo.getObjectType()).version(versionInfo.getVersion()).ordinal(versionInfo.getOrdinal());
-=======
-        return new VersionInfo().objectType(versionInfo.getObjectType()).version(versionInfo.getVersion());
->>>>>>> b0e08cc0
+        return new VersionInfo().objectType(versionInfo.getObjectType()).version(versionInfo.getVersion()).ordinal(versionInfo.getOrdinal());
     }
 
     public static SchemaInfo encode(io.pravega.schemaregistry.contract.data.SchemaInfo schemaInfo) {
