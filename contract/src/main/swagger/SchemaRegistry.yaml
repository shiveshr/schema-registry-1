#
# Copyright (c) Dell Inc., or its subsidiaries. All Rights Reserved.
#
# Licensed under the Apache License, Version 2.0 (the "License");
# you may not use this file except in compliance with the License.
# You may obtain a copy of the License at
#
#     http://www.apache.org/licenses/LICENSE-2.0
#
# Description of the Pravega Schema Registry APIs.

swagger: "2.0"
info:
  description: "REST APIs for Pravega Schema Registry."
  version: "0.0.1"
  title: Pravega Schema Registry APIs
  license:
    name: "Apache 2.0"
    url: "http://www.apache.org/licenses/LICENSE-2.0"
basePath: "/v1"
tags:
- name: "Group"
  description: "Group related APIs"
- name: "Schemas"
  description: "Schema related APIs"
schemes:
  - http
paths:
  /groups:
    get:
      tags:
      - "Group"
      operationId: listGroups
      description: List all groups
      produces:
        - application/json
      parameters:
        - in: query
          name: continuationToken
          type: string
          description: Continuation token
        - in: query
          name: limit
          type: integer
          description: The numbers of items to return
      responses:
        200:
          description: List of all groups
          schema:
            $ref: "#/definitions/ListGroupsResponse"
        500:
          description: Internal server error while fetching the list of Groups
    post:
      tags:
      - "Group"
      operationId: createGroup
      description: Create a new Group
      consumes:
        - application/json
      parameters:
        - in: body
          name: CreateGroupRequest
          description: The Group configuration
          required: true
          schema:
            type: object
            properties:
              groupName:
                  type: string
              groupProperties:
                  $ref: "#/definitions/GroupProperties"
            required:
                - groupName
                - groupProperties
      responses:
        201:
          description: Successfully added group
        409:
          description: Group with given name already exists
        500:
          description: Internal server error while creating a Group
  /groups/{groupName}:
    parameters:
      - in: path
        name: groupName
        description: Group name
        required: true
        type: string
    get:
      tags:
      - "Group"
      operationId: getGroupProperties
      description: Fetch the properties of an existing Group
      produces:
        - application/json
      responses:
        200:
          description: Found Group properties
          schema:
            $ref: "#/definitions/GroupProperties"
        404:
          description: Group with given name not found
        500:
          description: Internal server error while fetching Group details
    delete:
      tags:
      - "Group"
      operationId: deleteGroup
      description: Delete a Group
      responses:
        204:
          description: Successfully deleted the Group
        500:
          description: Internal server error while deleting the Group
  /groups/{groupName}/history:
    parameters:
      - in: path
        name: groupName
        description: Group name
        required: true
        type: string
    get:
      tags:
      - "Group"
      operationId: getGroupHistory
      description: Fetch the history of schema evolution of a Group
      produces:
        - application/json
      responses:
        200:
          description: Found Group history
          schema:
            $ref: "#/definitions/GroupHistory"
        404:
          description: Group with given name not found
        500:
          description: Internal server error while fetching Group history
  /groups/{groupName}/compatibility:
    parameters:
      - in: path
        name: groupName
        description: Group name
        required: true
        type: string
    put:
      tags:
      - "Group"
      operationId: updateCompatibility
      description: update schema compatibility of an existing Group
      consumes:
        - application/json
      parameters:
        - in: body
          name: UpdateCompatibilityRequest
          description: update group policy
          required: true
          schema:
            type: object
            properties:
              compatibility:
                  $ref: "#/definitions/Compatibility"
              previousCompatibility:
                  $ref: "#/definitions/Compatibility"
      responses:
        200:
          description: Updated schema compatibility policy
        404:
          description: Group with given name not found
        409:
          description: Write conflict 
        500:
          description: Internal server error while updating Group's schema compatibility 
  /groups/{groupName}/schemas:
    parameters:
      - in: path
        name: groupName
        description: Group name
        required: true
        type: string
      - in: query
        name: type
        type: string
        description: Type of object
    get:
      tags:
      - "Group"
      operationId: getSchemas
      description: Fetch latest schema versions for all objects identified by SchemaInfo#type under a Group. If query param type is specified then latest schema for the type is returned. 
      produces:
        - application/json
      responses:
        200:
          description: Latest schemas for all objects identified by SchemaInfo#type under the group
          schema:
            $ref: "#/definitions/SchemaVersionsList"
        404:
          description: Group with given name not found
        500:
          description: Internal server error while fetching Group's latest schemas
    post:
      tags:
      - "Group"
      operationId: addSchema
      description: Adds a new schema to the group
      consumes:
        - application/json
      parameters:
        - in: body
          name: schemaInfo
          description: Add new schema to group
          required: true
          schema:
              $ref: "#/definitions/SchemaInfo"
      produces:
        - application/json
      responses:
        201:
          description: Successfully added schema to the group
          schema:
            $ref: "#/definitions/VersionInfo"
        404:
          description: Group not found
        409:
          description: Incompatible schema
        417:
          description: Invalid serialization format
        500:
          description: Internal server error while adding schema to group
  /groups/{groupName}/schemas/versions:
    parameters:
      - in: path
        name: groupName
        description: Group name
        required: true
        type: string
    get:
      tags:
      - "Group"
      operationId: getSchemaVersions
      description: Get all schema versions for the group
      parameters:
            - in: query
              name: type
              type: string
              description: Type of object the schema describes. 
      produces:
        - application/json
      responses:
        200:
          description: Versioned history of schemas registered under the group
          schema:
            $ref: "#/definitions/SchemaVersionsList"
        404:
          description: Group with given name not found
        500:
          description: Internal server error while fetching Group schema versions
  /groups/{groupName}/schemas/versions/find:
    parameters:
      - in: path
        name: groupName
        description: Group name
        required: true
        type: string
    post:
      tags:
      - "Group"
      operationId: getSchemaVersion
      description: Get the version for the schema if it is registered. It does not automatically register the schema. To add new schema use addSchema   
      consumes:
        - application/json
      parameters:
        - in: body
          name: schemaInfo
          description: Get schema corresponding to the version
          required: true
          schema:
              $ref: "#/definitions/SchemaInfo"
      produces:
        - application/json
      responses:
        200:
          description: Schema version
          schema:
            $ref: "#/definitions/VersionInfo"
        404:
          description: Group with given name not found
        500:
          description: Internal server error fetching version for schema
  /groups/{groupName}/schemas/schema/{schemaId}:
    parameters:
      - in: path
        name: groupName
        description: Group name
        required: true
        type: string
      - in: path
        name: schemaId
        description: Schema Id
        required: true
        type: integer
        format: int32
    get:
      tags:
      - "Group"
      operationId: getSchemaForId
      description: Get schema from the schema id that uniquely identifies the schema in the group. 
      produces:
        - application/json
      responses:
        200:
          description: Schema corresponding to the version
          schema:
            $ref: "#/definitions/SchemaInfo"
        404:
          description: Group with given name not found
        500:
          description: Internal server error while fetching schema from version  
    delete:
      tags:
      - "Group"
      operationId: deleteSchemaForId
      description: Delete schema identified by version from the group.
      produces:
        - application/json
      responses:
        204:
          description: Schema corresponding to the version
        404:
          description: Group with given name not found
        500:
          description: Internal server error while deleting schema from group  
  /groups/{groupName}/schemas/{type}/versions/{version}:
    parameters:
      - in: path
        name: groupName
        description: Group name
        required: true
        type: string
      - in: path
        name: type
        description: Schema type from SchemaInfo#type or VersionInfo#type
        required: true
        type: string
      - in: path
        name: version
        description: Version number
        required: true
        type: integer
        format: int32
    get:
      tags:
      - "Group"
      operationId: getSchemaFromVersion
      description: Get schema from the version number that uniquely identifies the schema in the group. 
      produces:
        - application/json
      responses:
        200:
          description: Schema corresponding to the version
          schema:
            $ref: "#/definitions/SchemaInfo"
        404:
          description: Group with given name not found
        500:
          description: Internal server error while fetching schema from version  
    delete:
      tags:
      - "Group"
      operationId: deleteSchemaVersion
      description: Delete schema version from the group.
      produces:
        - application/json
      responses:
        204:
          description: Schema corresponding to the version
        404:
          description: Group with given name not found
        500:
          description: Internal server error while deleting schema from group  
  /groups/{groupName}/schemas/versions/validate:
    parameters:
      - in: path
        name: groupName
        description: Group name
        required: true
        type: string
    post:
      tags:
      - "Group"
      operationId: validate
      description: Checks if given schema is compatible with schemas in the registry for current policy setting. 
      consumes:
        - application/json
      parameters:
        - in: body
          name: ValidateRequest
          description: Checks if schema is valid with respect to supplied compatibility
          required: true
          schema:
            type: object
            properties:
              schemaInfo:
                  $ref: "#/definitions/SchemaInfo"
              compatibility:
                  $ref: "#/definitions/Compatibility"
            required:
              - schemaInfo      
      produces:
        - application/json
      responses:
        200:
          description: Schema validation response 
          schema:
             $ref: "#/definitions/Valid"
        404:
          description: Group with given name not found
        500:
          description: Internal server error while trying to validate schema
  /groups/{groupName}/schemas/versions/canRead:
    parameters:
      - in: path
        name: groupName
        description: Group name
        required: true
        type: string
    post:
      tags:
      - "Group"
      operationId: canRead
      description: Checks if given schema can be used for reads subject to compatibility policy in the schema compatibility. 
      consumes:
        - application/json
      parameters:
        - in: body
          name: schemaInfo
          description: Checks if schema can be used to read the data in the stream based on compatibility policy. 
          required: true
          schema:
              $ref: "#/definitions/SchemaInfo"
      produces:
        - application/json
      responses:
        200:
          description: Response to tell whether schema can be used to read existing schemas
          schema:
             $ref: "#/definitions/CanRead"
        404:
          description: Group with given name not found
        500:
          description: Internal server error while checking schema for readability
  /groups/{groupName}/encodings:
    parameters:
      - in: path
        name: groupName
        description: Group name
        required: true
        type: string
    put:
      tags:
      - "Group"
      operationId: getEncodingId
      description: Get an encoding id that uniquely identifies a schema version and codec type pair. 
      consumes:
        - application/json
      parameters:
        - in: body
          name: GetEncodingIdRequest
          description: Get schema corresponding to the version
          required: true
          schema:
            type: object
            properties:
              versionInfo:
                  $ref: "#/definitions/VersionInfo"
              codecType:
                  type: string
                  description: name of Codec Type
            required:
              - versionInfo
              - codecType
      produces:
        - application/json
      responses:
        200:
          description: Found Encoding
          schema:
            $ref: "#/definitions/EncodingId"
        404:
          description: Group with given name or version not found
        412:
          description: Codec type not registered
        500:
          description: Internal server error while getting encoding id
  /groups/{groupName}/encodings/{encodingId}:
    parameters:
      - in: path
        name: groupName
        description: Group name
        required: true
        type: string
      - in: path
        name: encodingId
        description: Encoding id that identifies a unique combination of schema and codec type
        required: true
        type: integer
        format: int32
    get:
      tags:
      - "Group"
      operationId: getEncodingInfo
      description: Get the encoding information corresponding to the encoding id. 
      produces:
        - application/json
      responses:
        200:
          description: Found Encoding
          schema:
            $ref: "#/definitions/EncodingInfo"
        404:
          description: Group or encoding id with given name not found
        500:
          description: Internal server error while getting encoding info corresponding to encoding id
  /groups/{groupName}/codecTypes:
    parameters:
      - in: path
        name: groupName
        description: Group name
        required: true
        type: string
    get:
      tags:
      - "Group"
      operationId: getCodecTypesList
      description: Get codecTypes for the group. 
      produces:
        - application/json
      responses:
        200:
          description: Found CodecTypes
          schema:
            $ref: "#/definitions/CodecTypes"
        404:
          description: Group or encoding id with given name not found
        500:
          description: Internal server error while fetching codecTypes registered
    post:
      tags:
      - "Group"
      operationId: addCodecType
      description: Adds a new codecType to the group.
      consumes:
        - application/json
      parameters:
        - in: body
          name: codecType
          description: The codecType
          required: true
          schema:
            $ref: "#/definitions/CodecType"
      responses:
        201:
          description: Successfully added codecType to group
        404: 
          description: Group not found
        500:
          description: Internal server error while registering codectype to a Group          
  /schemas/addedTo:
    post:
      tags:
      - "Schemas"
      operationId: getSchemaReferences
      description: Gets a map of groups to version info where the schema if it is registered. SchemaInfo#properties is ignored while comparing the schema.   
      consumes:
        - application/json
      parameters:
        - in: body
          name: schemaInfo
          description: Get schema references for the supplied schema
          required: true
          schema:
              $ref: "#/definitions/SchemaInfo"
      produces:
        - application/json
      responses:
        200:
          description: Schema version
          schema:
            $ref: "#/definitions/AddedTo"
        404:
          description: Schema not found
        500:
          description: Internal server error while fetching Schema references
definitions:
  ListGroupsResponse:
    type: object
    description: Map of Group names to group properties. For partially created groups, the group properties may be null.   
    properties:
      groups:
        type: object
        additionalProperties:
          $ref: "#/definitions/GroupProperties"
      continuationToken:
        description: Continuation token to identify the position of last group in the response.   
        type: string
    required:
      - continuationToken    
  GroupProperties:
    type: object
    description: Metadata for a group.    
    properties:
      serializationFormat:
          description: serialization format for the group.    
          $ref: "#/definitions/SerializationFormat"
      compatibility:
          description: Compatibility to apply while registering new schema.    
          $ref: "#/definitions/Compatibility"
      allowMultipleTypes:
          description: Flag to indicate whether to allow multiple schemas representing distinct objects to be registered in the group.      
          type: boolean
      properties:
        description: User defined Key value strings.     
        type: object
        additionalProperties:
          type: string
          minLength: 0
          maxLength: 40
    required:
      - serializationFormat
      - allowMultipleTypes
      - compatibility      
  SerializationFormat:
    type: object
    description: Serialization format enum that lists different serialization formats supported by the service. To use additional formats, use serializationFormat.Custom and supply fullTypeName.  
    properties:
      serializationFormat:
        type: string
        enum: 
          - Avro
          - Protobuf
          - Json
          - Any
          - Custom
      fullTypeName:
        type: string  
    required:
      - serializationFormat    
  SchemaInfo:
    type: object
    description: Schema information object that encapsulates various properties of a schema.   
    properties:
      type:
        description: Name of the schema. This identifies the type of object the schema payload represents.    
        type: string
      serializationFormat:
          description: Type of schema.    
          $ref: "#/definitions/SerializationFormat"
      schemaData:
        description: Base64 encoded string for binary data for schema.    
        type: string
        format: binary
      properties:
        description: User defined key value strings. Maximum size for the map, combined length of all keys and values should be less than or equal to 1 mb. 
        type: object
        additionalProperties:
          type: string
          minLength: 0
          maxLength: 1048576
    required:
      - type
      - serializationFormat
      - schemaData      
  VersionInfo:
    description: Version information object.    
    type: object
    properties:
      type:
        description: Type of schema for this version. This is same value used in SchemaInfo#Type for the schema this version identifies.
        type: string
      version:
        description: Version number that uniquely identifies the schema version among all schemas in the group that share the same Type. 
        type: integer
        format: int32
      id:
        description: schema id that uniquely identifies schema version and describes the absolute order in which the schema was added to the group.
        type: integer
        format: int32
    required:
      - type
      - version
      - id    
  SchemaWithVersion:
    type: object
    description: Object that encapsulates SchemaInfo and its corresponding VersionInfo objects. 
    properties:
      schemaInfo:
        description: Schema information.
        $ref: "#/definitions/SchemaInfo"
      versionInfo:
        description: Version information.
        $ref: "#/definitions/VersionInfo"
    required: 
      - schemaInfo
      - versionInfo    
  SchemaVersionsList:
    type: object
    description: List of schemas with their versions.  
    properties:
      schemas:
        description: List of schemas with their versions.
        type: array
        items:
          $ref: "#/definitions/SchemaWithVersion"
  EncodingId:
    type: object
    description: Encoding id that uniquely identifies a schema version and codec type pair. 
    properties:
      encodingId:
        type: integer
        format: int32
        description: encoding id generated by service. 
    required:
      - encodingId    
  EncodingInfo:
    type: object
    description: Encoding information object that resolves the schema version and codec type used for corresponding encoding id. 
    properties:
      schemaInfo:
          description: Schema information object.
          $ref: "#/definitions/SchemaInfo"        
      versionInfo:
          description: Version information object.
          $ref: "#/definitions/VersionInfo"        
      codecType:
          description: Codec type.
          $ref: "#/definitions/CodecType"
    required:
      - schemaInfo
      - versionInfo
      - codecType      
  Compatibility:
    type: object
    description: Compatibility policy.
    properties:
      policy:
        description: Compatibility policy enum.
        type: string
        enum:
          - AllowAny
          - DenyAll
          - Forward
          - Backward
          - BackwardTransitive
          - ForwardTransitive
          - Full
          - FullTransitive
          - Advanced
      advanced:
        description: Backward and forward policy details.
        $ref: "#/definitions/BackwardAndForward"
    required:
      - policy
  BackwardAndForward:
    type: object
    description: BackwardPolicy and forwardPolicy policy. 
    properties:
      backwardPolicy:
        description: BackwardAndForward policy type that describes different types of BackwardPolicy policies like Backward, BackwardTransitive and BackwardTill.    
        $ref: "#/definitions/BackwardPolicy"
      forwardPolicy:
        description: BackwardAndForward policy type that describes different types of ForwardPolicy policies like Forward, ForwardTransitive and ForwardTill.  
        $ref: "#/definitions/ForwardPolicy"
  BackwardPolicy:
    type: object
    description: BackwardPolicy policy.
    required:
      - backwardPolicy
    properties:
      backwardPolicy:
        description: BackwardAndForward type backwardPolicy. Can be one of Backward, backwardTill and backwardTransitive.  
        oneOf:
          - $ref: '#/definitions/Backward'
          - $ref: '#/definitions/BackwardTill'
          - $ref: '#/definitions/BackwardTransitive'
        discriminator:
          propertyName: name
          mapping:
            Backward: "#/definitions/Backward"
            BackwardTill: "#/definitions/BackwardTill"
            BackwardTransitive: "#/definitions/BackwardTransitive"
  ForwardPolicy:
    type: object
    description: ForwardPolicy policy.
    required:
      - forwardPolicy
    properties:
      forwardPolicy:
        description: BackwardAndForward type forwardPolicy. Can be one of forward, forwardTill and forwardTransitive.  
        oneOf:
          - $ref: "#/definitions/Forward"
          - $ref: "#/definitions/ForwardTill"
          - $ref: "#/definitions/ForwardTransitive"
        discriminator:
          propertyName: name
          mapping:
            Forward: "#/definitions/Forward"
            ForwardTill: "#/definitions/ForwardTill"
            ForwardTransitive: "#/definitions/ForwardTransitive"
  Backward:
    type: object
    description: BackwardPolicy compatibility type which tells the service to check for backwardPolicy compatibility with latest schema.
    properties:
      name:
        type: string
    required:
      - name
  Forward:
    type: object
    description: ForwardPolicy compatibility type which tells the service to check for forwardPolicy compatibilty with latest schema.
    properties:
      name:
        type: string
    required:
      - name
  BackwardTransitive:
    type: object
    description: BackwardPolicy compatibility type which tells the service to check for backwardPolicy compatibility with all previous schemas.
    properties:
      name:
        type: string
    required:
      - name
  ForwardTransitive:
    type: object
    description: ForwardPolicy compatibility type which tells the service to check for forwardPolicy compatibility with all previous schemas.
    properties:
      name:
        type: string
    required:
      - name
  BackwardTill:
    type: object
    description: BackwardPolicy compatibility which tells the service to check for backwardPolicy compatibility with all previous schemas till specific version.
    properties:
      name:
        type: string
      versionInfo:
        description: Whether given schema is valid with respect to existing group schemas against the configured compatibility. 
        $ref: "#/definitions/VersionInfo"
    required:
      - name
      - versionInfo    
  ForwardTill:
    type: object
    description: ForwardPolicy compatibility which tells the service to check for forwardPolicy compatibility with all previous schemas till specific version.
    properties:
      name:
        type: string
      versionInfo:
        description: Whether given schema is valid with respect to existing group schemas against the configured compatibility. 
        $ref: "#/definitions/VersionInfo"
    required:
      - name
      - versionInfo
  CodecType:
    type: object
    description: Codec Type. 
    properties:
      name:
        type: string
        description: codecType name. 
      properties:
        description: User defined key value strings. Maximum size for the map, combined length of all keys and values should be less than or equal to 1 mb. 
        type: object
        additionalProperties:
          type: string
          minLength: 0
          maxLength: 1048576
    required:
      - name    
<<<<<<< HEAD
  CodecTypesList:
=======
  CodecTypes:
>>>>>>> 30018d0d
    type: object
    description: Response object for listCodecTypes.
    properties:
       codecTypes:
        type: array
        description: List of codecTypes.
        items:
          $ref: "#/definitions/CodecType"
  Valid:
    type: object
    description: Response object for validateSchema api.
    properties:
      valid:
        description: Whether given schema is valid with respect to existing group schemas against the configured compatibility. 
        type: boolean
    required:
      - valid    
  CanRead:
    type: object
    description: Response object for canRead api.
    properties:
      compatible:
        description: Whether given schema is compatible and can be used for reads. Compatibility is checked against existing group schemas subject to group's configured compatibility policy. 
        type: boolean
    required:
      - compatible    
  GroupHistoryRecord:
      type: object
      description: Group History Record that describes each schema evolution - schema information, version generated for the schema, time and compatibility policy used for schema validation.
      properties:
        schemaInfo:
          description: Schema information object.
          $ref: "#/definitions/SchemaInfo"
        versionInfo:
          description: Schema version information object.
          $ref: "#/definitions/VersionInfo"
        compatibility:
          description: Schema compatibility applied.
          $ref: "#/definitions/Compatibility"
        timestamp:
          description: Timestamp when the schema was added.
          type: integer
          format: int64
        schemaString:
          description: Schema as json string for serialization formats that registry service understands.
          type: string
      required:
        - schemaInfo
        - versionInfo
        - compatibility
        - timestamp      
  GroupHistory:
    type: object
    properties:
      history:
        type: array
        description: Chronological list of Group History records.
        items:
          $ref: "#/definitions/GroupHistoryRecord"
  AddedTo:
    type: object
    description: Map of Group names to versionInfos in the group. This is for all the groups where the schema is registered.   
    properties:
      groups:
        type: object
        description: Version for the schema in the group. 
        additionalProperties:
          $ref: "#/definitions/VersionInfo"
          
    required:
      - groups    <|MERGE_RESOLUTION|>--- conflicted
+++ resolved
@@ -877,11 +877,7 @@
           maxLength: 1048576
     required:
       - name    
-<<<<<<< HEAD
-  CodecTypesList:
-=======
   CodecTypes:
->>>>>>> 30018d0d
     type: object
     description: Response object for listCodecTypes.
     properties:
