#
# Copyright (c) Dell Inc., or its subsidiaries. All Rights Reserved.
#
# Licensed under the Apache License, Version 2.0 (the "License");
# you may not use this file except in compliance with the License.
# You may obtain a copy of the License at
#
#     http://www.apache.org/licenses/LICENSE-2.0
#
# Description of the Pravega Schema Registry APIs.

swagger: "2.0"
info:
  description: "REST APIs for Pravega Schema Registry."
  version: "0.0.1"
  title: Pravega Schema Registry APIs
  license:
    name: "Apache 2.0"
    url: "http://www.apache.org/licenses/LICENSE-2.0"
basePath: "/v1"
tags:
- name: "Group"
  description: "Group related APIs"
- name: "Schemas"
  description: "Schema related APIs"
schemes:
  - http
paths:
  /groups:
    get:
      tags:
      - "Group"
      operationId: listGroups
      description: List all groups within the namespace. If namespace is not specified, All groups in default namespace are listed. 
      produces:
        - application/json
      parameters:
        - in: query
          name: namespace
          type: string
          description: Namespace in which to look up groups
        - in: query
          name: continuationToken
          type: string
          description: Continuation token
        - in: query
          name: limit
          type: integer
          description: The numbers of items to return
      responses:
        200:
          description: List of all groups
          schema:
            $ref: "#/definitions/ListGroupsResponse"
        500:
          description: Internal server error while fetching the list of Groups
    post:
      tags:
      - "Group"
      operationId: createGroup
      description: Create a new Group
      consumes:
        - application/json
      parameters:
        - in: query
          name: namespace
          type: string
          description: Namespace in which to create group
        - in: body
          name: CreateGroupRequest
          description: The Group configuration
          required: true
          schema:
            type: object
            properties:
              groupName:
                  type: string
              groupProperties:
                  $ref: "#/definitions/GroupProperties"
            required:
                - groupName
                - groupProperties
      responses:
        201:
          description: Successfully added group
        409:
          description: Group with given name already exists
        500:
          description: Internal server error while creating a Group
  /groups/{groupName}:
    parameters:
      - in: path
        name: groupName
        description: Group name
        required: true
        type: string
      - in: query
        name: namespace
        type: string
        description: Namespace in which to lookup group. If no namespace is specified, default namespace is used.
    get:
      tags:
      - "Group"
      operationId: getGroupProperties
      description: Fetch the properties of an existing Group
      produces:
        - application/json
      responses:
        200:
          description: Found Group properties
          schema:
            $ref: "#/definitions/GroupProperties"
        404:
          description: Group with given name not found
        500:
          description: Internal server error while fetching Group details
    delete:
      tags:
      - "Group"
      operationId: deleteGroup
      description: Delete a Group
      responses:
        204:
          description: Successfully deleted the Group
        500:
          description: Internal server error while deleting the Group
  /groups/{groupName}/history:
    parameters:
      - in: path
        name: groupName
        description: Group name
        required: true
        type: string
      - in: query
        name: namespace
        type: string
        description: Namespace in which to lookup group. If no namespace is specified, default namespace is used.
    get:
      tags:
      - "Group"
      operationId: getGroupHistory
      description: Fetch the history of schema evolution of a Group
      produces:
        - application/json
      responses:
        200:
          description: Found Group history
          schema:
            $ref: "#/definitions/GroupHistory"
        404:
          description: Group with given name not found
        500:
          description: Internal server error while fetching Group history
  /groups/{groupName}/compatibility:
    parameters:
      - in: path
        name: groupName
        description: Group name
        required: true
        type: string
      - in: query
        name: namespace
        type: string
        description: Namespace in which to lookup group. If no namespace is specified, default namespace is used.
    put:
      tags:
      - "Group"
      operationId: updateCompatibility
      description: update schema compatibility of an existing Group
      consumes:
        - application/json
      parameters:
        - in: body
          name: UpdateCompatibilityRequest
          description: update group policy
          required: true
          schema:
            type: object
            properties:
              compatibility:
                  $ref: "#/definitions/Compatibility"
              previousCompatibility:
                  $ref: "#/definitions/Compatibility"
<<<<<<< HEAD
                  nullable: true
            required:
              - compatibility
        - in: query
          name: namespace
          type: string
          description: Namespace in which to lookup group. If no namespace is specified, default namespace is used.
=======
>>>>>>> 151b808b
      responses:
        200:
          description: Updated schema compatibility policy
        404:
          description: Group with given name not found
        409:
          description: Write conflict 
        500:
          description: Internal server error while updating Group's schema compatibility 
  /groups/{groupName}/schemas:
    parameters:
      - in: path
        name: groupName
        description: Group name
        required: true
        type: string
      - in: query
        name: type
        type: string
        description: Type of object
      - in: query
        name: namespace
        type: string
        description: Namespace in which to lookup group. If no namespace is specified, default namespace is used.
    get:
      tags:
      - "Group"
      operationId: getSchemas
      description: Fetch latest schema versions for all objects identified by SchemaInfo#type under a Group. If query param type is specified then latest schema for the type is returned. 
      produces:
        - application/json
      responses:
        200:
          description: Latest schemas for all objects identified by SchemaInfo#type under the group
          schema:
            $ref: "#/definitions/SchemaVersionsList"
        404:
          description: Group with given name not found
        500:
          description: Internal server error while fetching Group's latest schemas
<<<<<<< HEAD
  /groups/{groupName}/schemas/versions:
    parameters:
      - in: path
        name: groupName
        description: Group name
        required: true
        type: string
      - in: query
        name: namespace
        type: string
        description: Namespace in which to lookup group. If no namespace is specified, default namespace is used.
    get:
      tags:
      - "Group"
      operationId: getSchemaVersions
      description: Get all schema versions for the group
      parameters:
            - in: query
              name: type
              type: string
              description: Type of object the schema describes. 
      produces:
        - application/json
      responses:
        200:
          description: Versioned history of schemas registered under the group
          schema:
            $ref: "#/definitions/SchemaVersionsList"
        404:
          description: Group with given name not found
        500:
          description: Internal server error while fetching Group schema versions
=======
>>>>>>> 151b808b
    post:
      tags:
      - "Group"
      operationId: addSchema
      description: Adds a new schema to the group
      consumes:
        - application/json
      parameters:
        - in: body
          name: schemaInfo
          description: Add new schema to group
          required: true
          schema:
              $ref: "#/definitions/SchemaInfo"
      produces:
        - application/json
      responses:
        201:
          description: Successfully added schema to the group
          schema:
            $ref: "#/definitions/VersionInfo"
        404:
          description: Group not found
        409:
          description: Incompatible schema
        417:
          description: Invalid serialization format
        500:
          description: Internal server error while adding schema to group
  /groups/{groupName}/schemas/versions:
    parameters:
      - in: path
        name: groupName
        description: Group name
        required: true
        type: string
    get:
      tags:
      - "Group"
      operationId: getSchemaVersions
      description: Get all schema versions for the group
      parameters:
            - in: query
              name: type
              type: string
              description: Type of object the schema describes. 
      produces:
        - application/json
      responses:
        200:
          description: Versioned history of schemas registered under the group
          schema:
            $ref: "#/definitions/SchemaVersionsList"
        404:
          description: Group with given name not found
        500:
          description: Internal server error while fetching Group schema versions
  /groups/{groupName}/schemas/versions/find:
    parameters:
      - in: path
        name: groupName
        description: Group name
        required: true
        type: string
      - in: query
        name: namespace
        type: string
        description: Namespace in which to lookup group. If no namespace is specified, default namespace is used.
    post:
      tags:
      - "Group"
      operationId: getSchemaVersion
      description: Get the version for the schema if it is registered. It does not automatically register the schema. To add new schema use addSchema   
      consumes:
        - application/json
      parameters:
        - in: body
          name: schemaInfo
          description: Get schema corresponding to the version
          required: true
          schema:
              $ref: "#/definitions/SchemaInfo"
      produces:
        - application/json
      responses:
        200:
          description: Schema version
          schema:
            $ref: "#/definitions/VersionInfo"
        404:
          description: Group with given name not found
        500:
          description: Internal server error fetching version for schema
  /groups/{groupName}/schemas/schema/{schemaId}:
    parameters:
      - in: path
        name: groupName
        description: Group name
        required: true
        type: string
      - in: query
        name: namespace
        type: string
        description: Namespace in which to lookup group. If no namespace is specified, default namespace is used.
      - in: path
        name: schemaId
        description: Schema Id
        required: true
        type: integer
        format: int32
    get:
      tags:
      - "Group"
      operationId: getSchemaForId
      description: Get schema from the schema id that uniquely identifies the schema in the group. 
      produces:
        - application/json
      responses:
        200:
          description: Schema corresponding to the version
          schema:
            $ref: "#/definitions/SchemaInfo"
        404:
          description: Group with given name not found
        500:
          description: Internal server error while fetching schema from version  
    delete:
      tags:
      - "Group"
      operationId: deleteSchemaForId
      description: Delete schema identified by version from the group.
      produces:
        - application/json
      responses:
        204:
          description: Schema corresponding to the version
        404:
          description: Group with given name not found
        500:
          description: Internal server error while deleting schema from group  
  /groups/{groupName}/schemas/{type}/versions/{version}:
    parameters:
      - in: path
        name: groupName
        description: Group name
        required: true
        type: string
      - in: query
        name: namespace
        type: string
        description: Namespace in which to lookup group. If no namespace is specified, default namespace is used.
      - in: path
        name: type
        description: Schema type from SchemaInfo#type or VersionInfo#type
        required: true
        type: string
      - in: path
        name: version
        description: Version number
        required: true
        type: integer
        format: int32
    get:
      tags:
      - "Group"
      operationId: getSchemaFromVersion
      description: Get schema from the version number that uniquely identifies the schema in the group. 
      produces:
        - application/json
      responses:
        200:
          description: Schema corresponding to the version
          schema:
            $ref: "#/definitions/SchemaInfo"
        404:
          description: Group with given name not found
        500:
          description: Internal server error while fetching schema from version  
    delete:
      tags:
      - "Group"
      operationId: deleteSchemaVersion
      description: Delete schema version from the group.
      produces:
        - application/json
      responses:
        204:
          description: Schema corresponding to the version
        404:
          description: Group with given name not found
        500:
          description: Internal server error while deleting schema from group  
  /groups/{groupName}/schemas/versions/validate:
    parameters:
      - in: path
        name: groupName
        description: Group name
        required: true
        type: string
      - in: query
        name: namespace
        type: string
        description: Namespace in which to lookup group. If no namespace is specified, default namespace is used.
    post:
      tags:
      - "Group"
      operationId: validate
      description: Checks if given schema is compatible with schemas in the registry for current policy setting. 
      consumes:
        - application/json
      parameters:
        - in: body
          name: ValidateRequest
          description: Checks if schema is valid with respect to supplied compatibility
          required: true
          schema:
            type: object
            properties:
              schemaInfo:
                  $ref: "#/definitions/SchemaInfo"
              compatibility:
                  $ref: "#/definitions/Compatibility"
            required:
              - schemaInfo      
      produces:
        - application/json
      responses:
        200:
          description: Schema validation response 
          schema:
             $ref: "#/definitions/Valid"
        404:
          description: Group with given name not found
        500:
          description: Internal server error while trying to validate schema
  /groups/{groupName}/schemas/versions/canRead:
    parameters:
      - in: path
        name: groupName
        description: Group name
        required: true
        type: string
      - in: query
        name: namespace
        type: string
        description: Namespace in which to lookup group. If no namespace is specified, default namespace is used.
    post:
      tags:
      - "Group"
      operationId: canRead
      description: Checks if given schema can be used for reads subject to compatibility policy in the schema compatibility. 
      consumes:
        - application/json
      parameters:
        - in: body
          name: schemaInfo
          description: Checks if schema can be used to read the data in the stream based on compatibility policy. 
          required: true
          schema:
              $ref: "#/definitions/SchemaInfo"
      produces:
        - application/json
      responses:
        200:
          description: Response to tell whether schema can be used to read existing schemas
          schema:
             $ref: "#/definitions/CanRead"
        404:
          description: Group with given name not found
        500:
          description: Internal server error while checking schema for readability
  /groups/{groupName}/encodings:
    parameters:
      - in: path
        name: groupName
        description: Group name
        required: true
        type: string
      - in: query
        name: namespace
        type: string
        description: Namespace in which to lookup group. If no namespace is specified, default namespace is used.
    put:
      tags:
      - "Group"
      operationId: getEncodingId
      description: Get an encoding id that uniquely identifies a schema version and codec type pair. 
      consumes:
        - application/json
      parameters:
        - in: body
          name: GetEncodingIdRequest
          description: Get schema corresponding to the version
          required: true
          schema:
            type: object
            properties:
              versionInfo:
                  $ref: "#/definitions/VersionInfo"
              codecType:
                  type: string
            required:
              - versionInfo
              - codecType
      produces:
        - application/json
      responses:
        200:
          description: Found Encoding
          schema:
            $ref: "#/definitions/EncodingId"
        404:
          description: Group with given name or version not found
        412:
          description: Codec type not registered
        500:
          description: Internal server error while getting encoding id
  /groups/{groupName}/encodings/{encodingId}:
    parameters:
      - in: path
        name: groupName
        description: Group name
        required: true
        type: string
      - in: query
        name: namespace
        type: string
        description: Namespace in which to lookup group. If no namespace is specified, default namespace is used.
      - in: path
        name: encodingId
        description: Encoding id that identifies a unique combination of schema and codec type
        required: true
        type: integer
        format: int32
    get:
      tags:
      - "Group"
      operationId: getEncodingInfo
      description: Get the encoding information corresponding to the encoding id. 
      produces:
        - application/json
      responses:
        200:
          description: Found Encoding
          schema:
            $ref: "#/definitions/EncodingInfo"
        404:
          description: Group or encoding id with given name not found
        500:
          description: Internal server error while getting encoding info corresponding to encoding id
  /groups/{groupName}/codecTypes:
    parameters:
      - in: path
        name: groupName
        description: Group name
        required: true
        type: string
      - in: query
        name: namespace
        type: string
        description: Namespace in which to lookup group. If no namespace is specified, default namespace is used.
    get:
      tags:
      - "Group"
      operationId: getCodecTypesList
      description: Get codecTypes for the group. 
      produces:
        - application/json
      responses:
        200:
          description: Found CodecTypes
          schema:
            $ref: "#/definitions/CodecTypesList"
        404:
          description: Group or encoding id with given name not found
        500:
          description: Internal server error while fetching codecTypes registered
    post:
      tags:
      - "Group"
      operationId: addCodecType
      description: Adds a new codecType to the group.
      consumes:
        - application/json
      parameters:
        - in: body
          name: codecType
          description: The codecType
          required: true
          schema:
              type: string
      responses:
        201:
          description: Successfully added codecType to group
        404: 
          description: Group not found
        500:
          description: Internal server error while registering codectype to a Group          
  /schemas/addedTo:
<<<<<<< HEAD
    parameters:
      - in: query
        name: namespace
        type: string
        description: Namespace in which to lookup schemas used in groups. If no namespace is specified, default namespace is used.
=======
>>>>>>> 151b808b
    post:
      tags:
      - "Schemas"
      operationId: getSchemaReferences
      description: Gets a map of groups to version info where the schema if it is registered. SchemaInfo#properties is ignored while comparing the schema.   
      consumes:
        - application/json
      parameters:
        - in: body
          name: schemaInfo
          description: Get schema references for the supplied schema
          required: true
          schema:
              $ref: "#/definitions/SchemaInfo"
      produces:
        - application/json
      responses:
        200:
          description: Schema version
          schema:
            $ref: "#/definitions/AddedTo"
        404:
          description: Schema not found
        500:
          description: Internal server error while fetching Schema references
definitions:
  ListGroupsResponse:
    type: object
    description: Map of Group names to group properties. For partially created groups, the group properties may be null.   
    properties:
      groups:
        type: object
        additionalProperties:
          $ref: "#/definitions/GroupProperties"
      continuationToken:
        description: Continuation token to identify the position of last group in the response.   
        type: string
    required:
      - continuationToken    
  GroupProperties:
    type: object
    description: Metadata for a group.    
    properties:
      serializationFormat:
          description: serialization format for the group.    
          $ref: "#/definitions/SerializationFormat"
      compatibility:
          description: Compatibility to apply while registering new schema.    
          $ref: "#/definitions/Compatibility"
      allowMultipleTypes:
          description: Flag to indicate whether to allow multiple schemas representing distinct objects to be registered in the group.      
          type: boolean
      properties:
        description: User defined Key value strings.     
        type: object
        additionalProperties:
          type: string
          minLength: 0
          maxLength: 40
    required:
      - serializationFormat
      - allowMultipleTypes
      - compatibility      
  SerializationFormat:
    type: object
    description: Serialization format enum that lists different serialization formats supported by the service. To use additional formats, use serializationFormat.Custom and supply customTypeName.  
    properties:
      serializationFormat:
        type: string
        enum: 
          - Avro
          - Protobuf
          - Json
          - Any
          - Custom
      customTypeName:
        type: string  
    required:
      - serializationFormat    
  SchemaInfo:
    type: object
    description: Schema information object that encapsulates various properties of a schema.   
    properties:
      type:
        description: Name of the schema. This identifies the type of object the schema payload represents.    
        type: string
      serializationFormat:
          description: Type of schema.    
          $ref: "#/definitions/SerializationFormat"
      schemaData:
        description: Base64 encoded string for binary data for schema.    
        type: string
        format: binary
      properties:
        description: User defined key value strings.    
        type: object
        additionalProperties:
          type: string
          minLength: 0
          maxLength: 40
    required:
      - type
      - serializationFormat
      - schemaData      
  VersionInfo:
    description: Version information object.    
    type: object
    properties:
      type:
        description: Type of schema for this version. This is same value used in SchemaInfo#Type for the schema this version identifies.
        type: string
      version:
        description: Version number that uniquely identifies the schema version among all schemas in the group that share the same Type. 
        type: integer
        format: int32
      id:
        description: schema id that uniquely identifies schema version and describes the absolute order in which the schema was added to the group.
        type: integer
        format: int32
    required:
      - type
      - version
      - id    
  SchemaWithVersion:
    type: object
    description: Object that encapsulates SchemaInfo and its corresponding VersionInfo objects. 
    properties:
      schemaInfo:
        description: Schema information.
        $ref: "#/definitions/SchemaInfo"
      version:
        description: Version information.
        $ref: "#/definitions/VersionInfo"
    required: 
      - schemaInfo
      - version    
  SchemaVersionsList:
    type: object
    description: List of schemas with their versions.  
    properties:
      schemas:
        description: List of schemas with their versions.
        type: array
        items:
          $ref: "#/definitions/SchemaWithVersion"
  EncodingId:
    type: object
    description: Encoding id that uniquely identifies a schema version and codec type pair. 
    properties:
      encodingId:
        type: integer
        format: int32
        description: encoding id generated by service. 
    required:
      - encodingId    
  EncodingInfo:
    type: object
    description: Encoding information object that resolves the schema version and codec type used for corresponding encoding id. 
    properties:
      schemaInfo:
          description: Schema information object.
          $ref: "#/definitions/SchemaInfo"        
      versionInfo:
          description: Version information object.
          $ref: "#/definitions/VersionInfo"        
      codecType:
          description: Codec type.
          type: string
    required:
      - schemaInfo
      - versionInfo
      - codecType      
  Compatibility:
    type: object
    description: Compatibility policy.
    properties:
      policy:
        description: Compatibility policy enum.
        type: string
        enum:
          - AllowAny
          - DenyAll
          - Forward
          - Backward
          - BackwardTransitive
          - ForwardTransitive
          - Full
          - FullTransitive
          - Advanced
      advanced:
        description: Backward and forward policy details.
        $ref: "#/definitions/BackwardAndForward"
    required:
      - policy
  BackwardAndForward:
    type: object
    description: BackwardPolicy and forwardPolicy policy. 
    properties:
      backwardPolicy:
        description: BackwardAndForward policy type that describes different types of BackwardPolicy policies like Backward, BackwardTransitive and BackwardTill.    
        $ref: "#/definitions/BackwardPolicy"
      forwardPolicy:
        description: BackwardAndForward policy type that describes different types of ForwardPolicy policies like Forward, ForwardTransitive and ForwardTill.  
        $ref: "#/definitions/ForwardPolicy"
  BackwardPolicy:
    type: object
    description: BackwardPolicy policy.
    required:
      - backwardPolicy
    properties:
      backwardPolicy:
        description: BackwardAndForward type backwardPolicy. Can be one of Backward, backwardTill and backwardTransitive.  
        oneOf:
          - $ref: '#/definitions/Backward'
          - $ref: '#/definitions/BackwardTill'
          - $ref: '#/definitions/BackwardTransitive'
        discriminator:
          propertyName: name
          mapping:
            Backward: "#/definitions/Backward"
            BackwardTill: "#/definitions/BackwardTill"
            BackwardTransitive: "#/definitions/BackwardTransitive"
  ForwardPolicy:
    type: object
    description: ForwardPolicy policy.
    required:
      - forwardPolicy
    properties:
      forwardPolicy:
        description: BackwardAndForward type forwardPolicy. Can be one of forward, forwardTill and forwardTransitive.  
        oneOf:
          - $ref: "#/definitions/Forward"
          - $ref: "#/definitions/ForwardTill"
          - $ref: "#/definitions/ForwardTransitive"
        discriminator:
          propertyName: name
          mapping:
            Forward: "#/definitions/Forward"
            ForwardTill: "#/definitions/ForwardTill"
            ForwardTransitive: "#/definitions/ForwardTransitive"
  Backward:
    type: object
    description: BackwardPolicy compatibility type which tells the service to check for backwardPolicy compatibility with latest schema.
    properties:
      name:
        type: string
    required:
      - name
  Forward:
    type: object
    description: ForwardPolicy compatibility type which tells the service to check for forwardPolicy compatibilty with latest schema.
    properties:
      name:
        type: string
    required:
      - name
  BackwardTransitive:
    type: object
    description: BackwardPolicy compatibility type which tells the service to check for backwardPolicy compatibility with all previous schemas.
    properties:
      name:
        type: string
    required:
      - name
  ForwardTransitive:
    type: object
    description: ForwardPolicy compatibility type which tells the service to check for forwardPolicy compatibility with all previous schemas.
    properties:
      name:
        type: string
    required:
      - name
  BackwardTill:
    type: object
    description: BackwardPolicy compatibility which tells the service to check for backwardPolicy compatibility with all previous schemas till specific version.
    properties:
      name:
        type: string
      version:
        description: Whether given schema is valid with respect to existing group schemas against the configured compatibility. 
        $ref: "#/definitions/VersionInfo"
    required:
      - name
      - version    
  ForwardTill:
    type: object
    description: ForwardPolicy compatibility which tells the service to check for forwardPolicy compatibility with all previous schemas till specific version.
    properties:
      name:
        type: string
      version:
        description: Whether given schema is valid with respect to existing group schemas against the configured compatibility. 
        $ref: "#/definitions/VersionInfo"
    required:
      - name
      - version
  CodecTypesList:
    type: object
    description: Response object for listCodecTypes.
    properties:
       codecTypes:
        type: array
        description: List of codecTypes.
        items:
          type: string
  Valid:
    type: object
    description: Response object for validateSchema api.
    properties:
      valid:
        description: Whether given schema is valid with respect to existing group schemas against the configured compatibility. 
        type: boolean
    required:
      - valid    
  CanRead:
    type: object
    description: Response object for canRead api.
    properties:
      compatible:
        description: Whether given schema is compatible and can be used for reads. BackwardAndForward is checked against existing group schemas subject to group's configured compatibility policy. 
        type: boolean
    required:
      - compatible    
  GroupHistoryRecord:
      type: object
      description: Group History Record that describes each schema evolution - schema information, version generated for the schema, time and compatibility policy used for schema validation.
      properties:
        schemaInfo:
          description: Schema information object.
          $ref: "#/definitions/SchemaInfo"
        version:
          description: Schema version information object.
          $ref: "#/definitions/VersionInfo"
        compatibility:
          description: Schema compatibility applied.
          $ref: "#/definitions/Compatibility"
        timestamp:
          description: Timestamp when the schema was added.
          type: integer
          format: int64
        schemaString:
          description: Schema as json string for serialization formats that registry service understands.
          type: string
      required:
        - schemaInfo
        - version
        - compatibility
        - timestamp      
  GroupHistory:
    type: object
    properties:
      history:
        type: array
        description: Chronological list of Group History records.
        items:
          $ref: "#/definitions/GroupHistoryRecord"
  AddedTo:
    type: object
    description: Map of Group names to versionInfos in the group. This is for all the groups where the schema is registered.   
    properties:
      groups:
        type: object
        description: Version for the schema in the group. 
        additionalProperties:
          $ref: "#/definitions/VersionInfo"
          
    required:
      - groups    <|MERGE_RESOLUTION|>--- conflicted
+++ resolved
@@ -181,16 +181,10 @@
                   $ref: "#/definitions/Compatibility"
               previousCompatibility:
                   $ref: "#/definitions/Compatibility"
-<<<<<<< HEAD
-                  nullable: true
-            required:
-              - compatibility
         - in: query
           name: namespace
           type: string
           description: Namespace in which to lookup group. If no namespace is specified, default namespace is used.
-=======
->>>>>>> 151b808b
       responses:
         200:
           description: Updated schema compatibility policy
@@ -231,41 +225,6 @@
           description: Group with given name not found
         500:
           description: Internal server error while fetching Group's latest schemas
-<<<<<<< HEAD
-  /groups/{groupName}/schemas/versions:
-    parameters:
-      - in: path
-        name: groupName
-        description: Group name
-        required: true
-        type: string
-      - in: query
-        name: namespace
-        type: string
-        description: Namespace in which to lookup group. If no namespace is specified, default namespace is used.
-    get:
-      tags:
-      - "Group"
-      operationId: getSchemaVersions
-      description: Get all schema versions for the group
-      parameters:
-            - in: query
-              name: type
-              type: string
-              description: Type of object the schema describes. 
-      produces:
-        - application/json
-      responses:
-        200:
-          description: Versioned history of schemas registered under the group
-          schema:
-            $ref: "#/definitions/SchemaVersionsList"
-        404:
-          description: Group with given name not found
-        500:
-          description: Internal server error while fetching Group schema versions
-=======
->>>>>>> 151b808b
     post:
       tags:
       - "Group"
@@ -302,6 +261,10 @@
         description: Group name
         required: true
         type: string
+      - in: query
+        name: namespace
+        type: string
+        description: Namespace in which to lookup group. If no namespace is specified, default namespace is used.
     get:
       tags:
       - "Group"
@@ -665,14 +628,6 @@
         500:
           description: Internal server error while registering codectype to a Group          
   /schemas/addedTo:
-<<<<<<< HEAD
-    parameters:
-      - in: query
-        name: namespace
-        type: string
-        description: Namespace in which to lookup schemas used in groups. If no namespace is specified, default namespace is used.
-=======
->>>>>>> 151b808b
     post:
       tags:
       - "Schemas"
